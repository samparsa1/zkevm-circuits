--- conflicted
+++ resolved
@@ -242,27 +242,11 @@
         OpcodeId::RETURN | OpcodeId::REVERT => ReturnRevert::gen_associated_ops,
         OpcodeId::INVALID(_) => Stop::gen_associated_ops,
         OpcodeId::SELFDESTRUCT => {
-<<<<<<< HEAD
             log::debug!("Using dummy gen_selfdestruct_ops for opcode SELFDESTRUCT");
             DummySelfDestruct::gen_associated_ops
         }
         _ => {
             log::debug!("Using dummy gen_associated_ops for opcode {:?}", opcode_id);
-=======
-            evm_unimplemented!("Using dummy gen_selfdestruct_ops for opcode SELFDESTRUCT");
-            DummySelfDestruct::gen_associated_ops
-        }
-        OpcodeId::CREATE => {
-            evm_unimplemented!("Using dummy gen_create_ops for opcode {:?}", opcode_id);
-            DummyCreate::<false>::gen_associated_ops
-        }
-        OpcodeId::CREATE2 => {
-            evm_unimplemented!("Using dummy gen_create_ops for opcode {:?}", opcode_id);
-            DummyCreate::<true>::gen_associated_ops
-        }
-        _ => {
-            evm_unimplemented!("Using dummy gen_associated_ops for opcode {:?}", opcode_id);
->>>>>>> 82e4c9ab
             Dummy::gen_associated_ops
         }
     }
@@ -383,16 +367,12 @@
 
     // Increase caller's nonce
     let caller_address = call.caller_address;
-<<<<<<< HEAD
     let mut nonce_prev = state.sdb.increase_nonce(&caller_address);
     debug_assert!(nonce_prev <= state.tx.nonce);
     while nonce_prev < state.tx.nonce {
         nonce_prev = state.sdb.increase_nonce(&caller_address);
         log::warn!("[debug] increase nonce to {}", nonce_prev);
     }
-=======
-    let nonce_prev = state.sdb.get_account(&caller_address).1.nonce;
->>>>>>> 82e4c9ab
     state.account_write(
         &mut exec_step,
         caller_address,
@@ -436,17 +416,7 @@
     )?;
 
     // Get code_hash of callee
-<<<<<<< HEAD
-    let (_exists, callee_account) = state.sdb.get_account(&call.address);
-    let code_hash = callee_account.code_hash;
-    state.account_read(
-        &mut exec_step,
-        call.address,
-        AccountField::CodeHash,
-        code_hash.to_word(),
-        code_hash.to_word(),
-    )?;
-=======
+    //let (_exists, callee_account) = state.sdb.get_account(&call.address);
     let callee_code_hash = call.code_hash;
     let callee_exists = !state.sdb.get_account(&call.address).1.is_empty();
     let (callee_code_hash_word, is_empty_code_hash) = if callee_exists {
@@ -457,31 +427,30 @@
     } else {
         (Word::zero(), true)
     };
->>>>>>> 82e4c9ab
+    state.account_read(
+        &mut exec_step,
+        call.address,
+        AccountField::CodeHash,
+        code_hash.to_word(),
+        code_hash.to_word(),
+    )?;
+    
 
     // There are 4 branches from here.
     match (
         call.is_create(),
-<<<<<<< HEAD
         is_precompiled(&call.address),
-        code_hash.to_fixed_bytes() == *EMPTY_HASH,
+        is_empty_code_hash,
     ) {
         // 1. Creation transaction.
         (true, _, _) => {
             state.account_write(
-                &mut exec_step,
-                call.address,
+            	&mut exec_step,
+            	call.address,
                 AccountField::Nonce,
                 1.into(),
                 0.into(),
             )?;
-=======
-        state.is_precompiled(&call.address),
-        is_empty_code_hash,
-    ) {
-        // 1. Creation transaction.
-        (true, _, _) => {
->>>>>>> 82e4c9ab
             for (field, value) in [
                 (CallContextField::Depth, call.depth.into()),
                 (
@@ -519,17 +488,6 @@
             Ok(exec_step)
         }
         (_, _, is_empty_code_hash) => {
-<<<<<<< HEAD
-=======
-            state.account_read(
-                &mut exec_step,
-                call.address,
-                AccountField::CodeHash,
-                callee_code_hash_word,
-                callee_code_hash_word,
-            )?;
-
->>>>>>> 82e4c9ab
             // 3. Call to account with empty code.
             if is_empty_code_hash {
                 return Ok(exec_step);
@@ -557,13 +515,8 @@
                 (CallContextField::LastCalleeReturnDataOffset, 0.into()),
                 (CallContextField::LastCalleeReturnDataLength, 0.into()),
                 (CallContextField::IsRoot, 1.into()),
-<<<<<<< HEAD
                 (CallContextField::IsCreate, call.is_create().to_word()),
-                (CallContextField::CodeHash, code_hash.to_word()),
-=======
-                (CallContextField::IsCreate, 0.into()),
                 (CallContextField::CodeHash, callee_code_hash_word),
->>>>>>> 82e4c9ab
             ] {
                 state.call_context_write(&mut exec_step, call.call_id, field, value);
             }
@@ -618,7 +571,6 @@
         caller_balance_prev,
     )?;
 
-<<<<<<< HEAD
     let block_info = state
         .block
         .headers
@@ -627,10 +579,6 @@
         .clone();
     let effective_tip = state.tx.gas_price - block_info.base_fee;
     let (found, coinbase_account) = state.sdb.get_account_mut(&block_info.coinbase);
-=======
-    let effective_tip = state.tx.gas_price - state.block.base_fee;
-    let (found, coinbase_account) = state.sdb.get_account(&state.block.coinbase);
->>>>>>> 82e4c9ab
     if !found {
         return Err(Error::AccountNotFound(block_info.coinbase));
     }
