use super::*;
use crate::{
    circuit_input_builder::access::gen_state_access_trace,
    error::ExecError,
    geth_errors::{
        GETH_ERR_GAS_UINT_OVERFLOW, GETH_ERR_OUT_OF_GAS, GETH_ERR_STACK_OVERFLOW,
        GETH_ERR_STACK_UNDERFLOW,
    },
    operation::RWCounter,
    state_db::Account,
};
use eth_types::{
    address, bytecode,
    evm_types::{stack::Stack, Gas, OpcodeId},
    geth_types::GethData,
    word, Bytecode, Hash, ToAddress, ToWord, Word,
};
use lazy_static::lazy_static;
use mock::{
    test_ctx::{helpers::*, LoggerConfig, TestContext},
    MOCK_COINBASE,
};
use pretty_assertions::assert_eq;
use std::collections::HashSet;

// Helper struct that contains a CircuitInputBuilder, a particuar tx and a
// particular execution step so that we can easily get a
// CircuitInputStateRef to have a context in order to get the error at a
// given step.
struct CircuitInputBuilderTx {
    builder: CircuitInputBuilder,
    tx: Transaction,
    pub(crate) tx_ctx: TransactionContext,
    step: ExecStep,
}

impl CircuitInputBuilderTx {
    fn new(geth_data: &GethData, geth_step: &GethExecStep) -> Self {
        let block = crate::mock::BlockData::new_from_geth_data(geth_data.clone());
        let mut builder = block.new_circuit_input_builder();
        let tx = builder
            .new_tx(&block.eth_block.transactions[0], true)
            .unwrap();
        let tx_ctx = TransactionContext::new(
            &block.eth_block.transactions[0],
            &GethExecTrace {
                l1_fee: 0,
                gas: Gas(0),
                failed: false,
                return_value: "".to_owned(),
                struct_logs: vec![geth_step.clone()],
            },
            false,
        )
        .unwrap();

        let prev_log_id = if tx.is_steps_empty() {
            0
        } else {
            tx.last_step().log_id
        };

        let call_ctx = tx_ctx.call_ctx().unwrap();
        let exec_step = ExecStep::new(geth_step, call_ctx, RWCounter::new(), 0, prev_log_id);
        Self {
            builder,
            tx,
            tx_ctx,
            step: exec_step,
        }
    }

    fn state_ref(&mut self) -> CircuitInputStateRef {
        self.builder.state_ref(&mut self.tx, &mut self.tx_ctx)
    }
}

lazy_static! {
    static ref ADDR_A: Address = Address::zero();
    static ref WORD_ADDR_A: Word = ADDR_A.to_word();
    static ref ADDR_B: Address = address!("0x0000000000000000000000000000000000000123");
    static ref WORD_ADDR_B: Word = ADDR_B.to_word();
}

fn mock_internal_create() -> Call {
    Call {
        call_id: 0,
        caller_id: 0,
        last_callee_id: 0,
        kind: CallKind::Create,
        is_static: false,
        is_root: false,
        is_persistent: false,
        is_success: false,
        rw_counter_end_of_reversion: 0,
        caller_address: *ADDR_A,
        address: *ADDR_B,
        code_source: CodeSource::Memory,
        code_hash: Hash::zero(),
        depth: 2,
        value: Word::zero(),
        call_data_offset: 0,
        call_data_length: 0,
        return_data_offset: 0,
        return_data_length: 0,
        last_callee_return_data_offset: 0,
        last_callee_return_data_length: 0,
    }
}

fn mock_root_create() -> Call {
    Call {
        call_id: 0,
        caller_id: 0,
        last_callee_id: 0,
        kind: CallKind::Create,
        is_static: false,
        is_root: true,
        is_persistent: false,
        is_success: false,
        rw_counter_end_of_reversion: 0,
        caller_address: *ADDR_A,
        address: *ADDR_B,
        code_source: CodeSource::Memory,
        code_hash: Hash::zero(),
        depth: 1,
        value: Word::zero(),
        call_data_offset: 0,
        call_data_length: 0,
        return_data_offset: 0,
        return_data_length: 0,
        last_callee_return_data_offset: 0,
        last_callee_return_data_length: 0,
    }
}

// Geth Errors ignored
//
// These errors happen in a CALL, CALLCODE, DELEGATECALL or STATICCALL, and
// are used internally but not propagated in geth to the scope where the
// tracer is used.

fn check_err_depth(step: &GethExecStep, next_step: Option<&GethExecStep>) -> bool {
    matches!(
        step.op,
        OpcodeId::CALL
            | OpcodeId::CALLCODE
            | OpcodeId::DELEGATECALL
            | OpcodeId::STATICCALL
            | OpcodeId::CREATE
            | OpcodeId::CREATE2
    ) && step.error.is_none()
        && result(next_step).is_zero()
        && step.depth == 1025
}

#[test]
fn tracer_err_depth() {
    // Recursive CALL will exaust the call depth
    let code = bytecode! {
             PUSH1(0x0) // retLength
             PUSH1(0x0) // retOffset
             PUSH1(0x0) // argsLength
             PUSH1(0x0) // argsOffset
             PUSH1(0x42) // value
             PUSH32(*WORD_ADDR_A) // addr
             PUSH32(0x8_0000_0000_0000_u64) // gas
             CALL
             PUSH2(0xab)
             STOP
    };

    // Create a custom tx setting Gas to
    let block: GethData = TestContext::<2, 1>::new_with_logger_config(
        None,
        |accs| {
            accs[0]
                .address(*ADDR_A)
                .balance(Word::from(1u64 << 20))
                .code(code);
            accs[1]
                .address(address!("0x0000000000000000000000000000000000000010"))
                .balance(Word::from(10u64.pow(19)));
        },
        |mut txs, accs| {
            txs[0]
                .to(accs[0].address)
                .from(accs[1].address)
                .gas(Word::from(10u64.pow(15)));
        },
        |block, _tx| block.number(0xcafeu64),
        LoggerConfig::enable_memory(),
    )
    .unwrap()
    .into();

    let struct_logs = &block.geth_traces[0].struct_logs;

    // get last CALL
    let (index, step) = block.geth_traces[0]
        .struct_logs
        .iter()
        .enumerate()
        .rev()
        .find(|(_, s)| s.op == OpcodeId::CALL)
        .unwrap();
    let next_step = block.geth_traces[0].struct_logs.get(index + 1);
    assert_eq!(step.op, OpcodeId::CALL);
    assert_eq!(step.depth, 1025u16);
    assert_eq!(step.error, None);
    // Some sanity checks
    assert_eq!(struct_logs[index + 1].op, OpcodeId::PUSH2);
    assert_eq!(struct_logs[index + 1].depth, 1025u16);
    assert_eq!(struct_logs[index + 1].stack, Stack(vec![Word::zero()])); // success = 0
    assert_eq!(struct_logs[index + 2].op, OpcodeId::STOP);
    assert_eq!(struct_logs[index + 2].depth, 1025u16);

    assert!(check_err_depth(step, next_step));

    let mut builder = CircuitInputBuilderTx::new(&block, step);
    assert_eq!(
        builder.state_ref().get_step_err(step, next_step).unwrap(),
        Some(ExecError::Depth)
    );
}

#[test]
fn tracer_err_insufficient_balance() {
    let code_a = bytecode! {
        PUSH1(0x0) // retLength
        PUSH1(0x0) // retOffset
        PUSH1(0x0) // argsLength
        PUSH1(0x0) // argsOffset
        PUSH32(Word::from(0x1000)) // value
        PUSH32(*WORD_ADDR_B) // addr
        PUSH32(0x1_0000) // gas
        CALL

        PUSH2(0xaa)
    };
    let code_b = bytecode! {
        PUSH1(0x01) // value
        PUSH1(0x02) // key
        SSTORE

        PUSH3(0xbb)
    };

    // Get the execution steps from the external tracer
    let block: GethData = TestContext::<3, 2>::new_with_logger_config(
        None,
        |accs| {
            accs[0]
                .address(address!("0x0000000000000000000000000000000000000000"))
                .code(code_a);
            accs[1]
                .address(address!("0x000000000000000000000000000000000cafe001"))
                .code(code_b);
            accs[2]
                .address(address!("0x000000000000000000000000000000000cafe002"))
                .balance(Word::from(1u64 << 30));
        },
        |mut txs, accs| {
            txs[0].to(accs[0].address).from(accs[2].address);
            txs[1]
                .to(accs[1].address)
                .from(accs[2].address)
                .nonce(Word::one());
        },
        |block, _tx| block.number(0xcafeu64),
        LoggerConfig::enable_memory(),
    )
    .unwrap()
    .into();

    // get last CALL
    let (index, step) = block.geth_traces[0]
        .struct_logs
        .iter()
        .enumerate()
        .rev()
        .find(|(_, s)| s.op == OpcodeId::CALL)
        .unwrap();
    let next_step = block.geth_traces[0].struct_logs.get(index + 1);
    assert_eq!(step.error, None);
    assert_eq!(next_step.unwrap().op, OpcodeId::PUSH2);
    assert_eq!(next_step.unwrap().stack, Stack(vec![Word::zero()])); // failure = 0

    let mut builder = CircuitInputBuilderTx::new(&block, step);
    assert_eq!(
        builder.state_ref().get_step_err(step, next_step).unwrap(),
        Some(ExecError::InsufficientBalance)
    );
}

#[test]
fn tracer_call_success() {
    let code_a = bytecode! {
        PUSH1(0x0) // retLength
        PUSH1(0x0) // retOffset
        PUSH1(0x0) // argsLength
        PUSH1(0x0) // argsOffset
        PUSH32(Word::from(0x1000)) // value
        PUSH32(Word::from(0x000000000000000000000000000000000cafe001)) // addr
        PUSH32(0x1_0000) // gas
        CALL
        PUSH2(0xaa)
    };
    let code_b = bytecode! {
        STOP
    };

    // Get the execution steps from the external tracer
    let block: GethData = TestContext::<3, 1>::new(
        None,
        |accs| {
            accs[0]
                .address(address!("0x0000000000000000000000000000000000000000"))
                .code(code_a)
                .balance(Word::from(10000u64));
            accs[1]
                .address(address!("0x000000000000000000000000000000000cafe001"))
                .code(code_b);
            accs[2]
                .address(address!("0x000000000000000000000000000000000cafe002"))
                .balance(Word::from(1u64 << 30));
        },
        |mut txs, accs| {
            txs[0].to(accs[0].address).from(accs[2].address);
        },
        |block, _tx| block.number(0xcafeu64),
    )
    .unwrap()
    .into();

    // get last CALL
    let (index, step) = block.geth_traces[0]
        .struct_logs
        .iter()
        .enumerate()
        .rev()
        .find(|(_, s)| s.op == OpcodeId::CALL)
        .unwrap();
    let next_step = block.geth_traces[0].struct_logs.get(index + 1);
    assert_eq!(step.error, None);
    assert_eq!(next_step.unwrap().op, OpcodeId::STOP);
    assert_eq!(next_step.unwrap().stack, Stack(vec![]));

    let mut builder = CircuitInputBuilderTx::new(&block, step);
    let error = builder.state_ref().get_step_err(step, next_step);
    // expects no errors detected
    assert_eq!(error.unwrap(), None);
}

#[test]
fn tracer_err_address_collision() {
    // We do CREATE2 twice with the same parameters, with a code_creater
    // that outputs the same, which will lead to the same new
    // contract address.
    let code_creator = bytecode! {
        PUSH1(0x00) // value
        PUSH1(0x00) // offset
        MSTORE
        PUSH1(0x01) // length
        PUSH1(0x00) // offset
        RETURN
    };

    // code_a calls code_b which executes code_creator in CREATE2
    let code_a = bytecode! {
        PUSH1(0x0) // retLength
        PUSH1(0x0) // retOffset
        PUSH1(0x0) // argsLength
        PUSH1(0x0) // argsOffset
        PUSH1(0x0) // value
        PUSH32(*WORD_ADDR_B) // addr
        PUSH32(0x1_0000) // gas
        CALL

        PUSH2(0xaa)
    };

    let mut code_b = Bytecode::default();
    // pad code_creator to multiple of 32 bytes
    let len = code_creator.to_vec().len();
    let code_creator: Vec<u8> = code_creator
        .to_vec()
        .iter()
        .cloned()
        .chain(0u8..((32 - len % 32) as u8))
        .collect();
    for (index, word) in code_creator.chunks(32).enumerate() {
        code_b.push(32, Word::from_big_endian(word));
        code_b.push(32, Word::from(index * 32));
        code_b.write_op(OpcodeId::MSTORE);
    }
    let code_b_end = bytecode! {
        PUSH3(0x123456) // salt
        PUSH1(len) // length
        PUSH1(0x00) // offset
        PUSH1(0x00) // value
        CREATE2

        PUSH3(0x123456) // salt
        PUSH1(len) // length
        PUSH1(0x00) // offset
        PUSH1(0x00) // value
        CREATE2

        PUSH3(0xbb)
    };
    code_b.append(&code_b_end);
    // Get the execution steps from the external tracer
    let block: GethData = TestContext::<3, 2>::new_with_logger_config(
        None,
        |accs| {
            accs[0]
                .address(address!("0x0000000000000000000000000000000000000000"))
                .code(code_a);
            accs[1].address(*ADDR_B).code(code_b);
            accs[2]
                .address(address!("0x000000000000000000000000000000000cafe002"))
                .balance(Word::from(1u64 << 30));
        },
        |mut txs, accs| {
            txs[0].to(accs[0].address).from(accs[2].address);
            txs[1]
                .to(accs[1].address)
                .from(accs[2].address)
                .nonce(Word::one());
        },
        |block, _tx| block.number(0xcafeu64),
        LoggerConfig::enable_memory(),
    )
    .unwrap()
    .into();

    // get last CREATE2
    let (index, step) = block.geth_traces[0]
        .struct_logs
        .iter()
        .enumerate()
        .rev()
        .find(|(_, s)| s.op == OpcodeId::CREATE2)
        .unwrap();
    let next_step = block.geth_traces[0].struct_logs.get(index + 1);
    let memory = next_step.unwrap().memory.clone();

    let create2_address: Address = {
        // get first RETURN
        let (index, _) = block.geth_traces[0]
            .struct_logs
            .iter()
            .enumerate()
            .find(|(_, s)| s.op == OpcodeId::RETURN)
            .unwrap();
        let next_step = block.geth_traces[0].struct_logs.get(index + 1);
        let addr_word = next_step.unwrap().stack.last().unwrap();
        addr_word.to_address()
    };

    let mut builder = CircuitInputBuilderTx::new(&block, step);
    // Set up call context at CREATE2
    builder.tx_ctx.call_is_success.push(false);
    builder.state_ref().push_call(mock_internal_create());
    builder.state_ref().call_ctx_mut().unwrap().memory = memory;
    // Set up account and contract that exist during the second CREATE2
    builder.builder.sdb.set_account(
        &ADDR_B,
        Account {
            balance: Word::from(555u64), /* same value as in
                                          * `mock::new_tracer_account` */
<<<<<<< HEAD
            storage: HashMap::new(),
            keccak_code_hash: Hash::zero(),
            poseidon_code_hash: Hash::zero(),
            code_size: Word::zero(),
        },
    );
    builder.builder.sdb.set_account(
        &create2_address,
        Account {
            nonce: Word::zero(),
            balance: Word::zero(),
            storage: HashMap::new(),
            keccak_code_hash: Hash::zero(),
            poseidon_code_hash: Hash::zero(),
            code_size: Word::zero(),
=======
            ..Account::zero()
>>>>>>> d9e10b8d
        },
    );
    builder
        .builder
        .sdb
        .set_account(&create2_address, Account::zero());
    assert_eq!(
        builder.state_ref().get_step_err(step, next_step).unwrap(),
        Some(ExecError::ContractAddressCollision)
    );
}

fn check_err_code_store_out_of_gas(step: &GethExecStep, next_step: Option<&GethExecStep>) -> bool {
    let length = step.stack.nth_last(1).unwrap();
    step.op == OpcodeId::RETURN
        && step.error.is_none()
        && result(next_step).is_zero()
        && Word::from(200) * length > Word::from(step.gas.0)
}

#[test]
fn tracer_err_code_store_out_of_gas() {
    // code_creator outputs an empty array of length 0x100, which will
    // exhaust the gas to store the code.
    let code_len = 0x100;
    let code_creator = bytecode! {
        PUSH1(Word::zero()) // value
        PUSH32(code_len) // offset
        MSTORE
        PUSH32(code_len) // length
        PUSH1(0x00) // offset
        RETURN
    };

    // code_a calls code_b which executes code_creator in CREATE
    let code_a = bytecode! {
        PUSH1(0x0) // retLength
        PUSH1(0x0) // retOffset
        PUSH1(0x0) // argsLength
        PUSH1(0x0) // argsOffset
        PUSH1(0x0) // value
        PUSH32(*WORD_ADDR_B) // addr
        PUSH32(0x1_0000) // gas
        CALL

        PUSH2(0xaa)
    };

    let mut code_b = Bytecode::default();
    // pad code_creator to multiple of 32 bytes
    let len = code_creator.to_vec().len();
    let code_creator: Vec<u8> = code_creator
        .to_vec()
        .iter()
        .cloned()
        .chain(0..(32 - len % 32) as u8)
        .collect();
    for (index, word) in code_creator.chunks(32).enumerate() {
        code_b.push(32, Word::from_big_endian(word));
        code_b.push(32, Word::from(index * 32));
        code_b.write_op(OpcodeId::MSTORE);
    }
    let code_b_end = bytecode! {
        PUSH32(len) // length
        PUSH1(0x00) // offset
        PUSH1(0x00) // value
        CREATE

        PUSH3(0xbb)
    };
    code_b.append(&code_b_end);
    // Get the execution steps from the external tracer
    let block: GethData = TestContext::<3, 2>::new_with_logger_config(
        None,
        |accs| {
            accs[0]
                .address(address!("0x0000000000000000000000000000000000000000"))
                .code(code_a);
            accs[1].address(*ADDR_B).code(code_b);
            accs[2]
                .address(address!("0x000000000000000000000000000000000cafe002"))
                .balance(Word::from(1u64 << 30));
        },
        |mut txs, accs| {
            txs[0].to(accs[0].address).from(accs[2].address);
            txs[1]
                .to(accs[1].address)
                .from(accs[2].address)
                .nonce(Word::one());
        },
        |block, _tx| block.number(0xcafeu64),
        LoggerConfig::enable_memory(),
    )
    .unwrap()
    .into();

    // get last RETURN
    let (index, step) = block.geth_traces[0]
        .struct_logs
        .iter()
        .enumerate()
        .rev()
        .find(|(_, s)| s.op == OpcodeId::RETURN)
        .unwrap();
    let next_step = block.geth_traces[0].struct_logs.get(index + 1);
    assert!(check_err_code_store_out_of_gas(step, next_step));

    let mut builder = CircuitInputBuilderTx::new(&block, step);
    // Set up call context at CREATE
    builder.tx_ctx.call_is_success.push(false);
    builder.state_ref().push_call(mock_internal_create());
    assert_eq!(
        builder.state_ref().get_step_err(step, next_step).unwrap(),
        Some(ExecError::CodeStoreOutOfGas)
    );
}

#[test]
fn tracer_err_code_store_out_of_gas_tx_deploy() {
    // code_creator outputs an empty array of length 0x100, which will
    // exhaust the gas to store the code.
    let code_len = 0x100;
    let code_creator = bytecode! {
        PUSH1(Word::zero()) // value
        PUSH32(code_len) // offset
        MSTORE
        PUSH32(code_len) // length
        PUSH1(0x00) // offset
        RETURN
    };

    // Get the execution steps from the external tracer
    let block: GethData = TestContext::<2, 1>::new_with_logger_config(
        None,
        |accs| {
            accs[0].address(address!("0x0000000000000000000000000000000000000000"));
            accs[1].address(*ADDR_B).balance(Word::from(1u64 << 30));
        },
        |mut txs, accs| {
            txs[0]
                .from(accs[1].address)
                .gas(55000u64.into())
                .nonce(Word::zero())
                .input(code_creator.into());
        },
        |block, _tx| block.number(0x0264),
        LoggerConfig::enable_memory(),
    )
    .unwrap()
    .into();

    // get last RETURN
    let (index, step) = block.geth_traces[0]
        .struct_logs
        .iter()
        .enumerate()
        .rev()
        .find(|(_, s)| s.op == OpcodeId::RETURN)
        .unwrap();
    let next_step = block.geth_traces[0].struct_logs.get(index + 1);
    assert!(check_err_code_store_out_of_gas(step, next_step));

    let mut builder = CircuitInputBuilderTx::new(&block, step);
    // Set up call context at CREATE
    builder.tx_ctx.call_is_success.push(false);
    builder.state_ref().push_call(mock_root_create());
    assert_eq!(
        builder.state_ref().get_step_err(step, next_step).unwrap(),
        Some(ExecError::CodeStoreOutOfGas)
    );
}

fn check_err_invalid_code(step: &GethExecStep, next_step: Option<&GethExecStep>) -> bool {
    let offset = step.stack.nth_last(0).unwrap();
    let length = step.stack.nth_last(1).unwrap();
    step.op == OpcodeId::RETURN
        && step.error.is_none()
        && result(next_step).is_zero()
        && length > Word::zero()
        && !step.memory.is_empty()
        && step.memory.0.get(offset.low_u64() as usize) == Some(&0xef)
}

#[test]
fn tracer_err_invalid_code() {
    // code_creator outputs byte array that starts with 0xef, which is
    // invalid code.
    let code_creator = bytecode! {
        PUSH32(word!("0xef00000000000000000000000000000000000000000000000000000000000000")) // value
        PUSH1(0x00) // offset
        MSTORE
        PUSH1(0x01) // length
        PUSH1(0x00) // offset
        RETURN
    };

    // code_a calls code_b which executes code_creator in CREATE
    let code_a = bytecode! {
        PUSH1(0x0) // retLength
        PUSH1(0x0) // retOffset
        PUSH1(0x0) // argsLength
        PUSH1(0x0) // argsOffset
        PUSH1(0x0) // value
        PUSH32(*WORD_ADDR_B) // addr
        PUSH32(0x1_0000) // gas
        CALL

        PUSH2(0xaa)
    };

    let mut code_b = Bytecode::default();
    // pad code_creator to multiple of 32 bytes
    let len = code_creator.to_vec().len();
    let code_creator: Vec<u8> = code_creator
        .to_vec()
        .iter()
        .cloned()
        .chain(0u8..((32 - len % 32) as u8))
        .collect();
    for (index, word) in code_creator.chunks(32).enumerate() {
        code_b.push(32, Word::from_big_endian(word));
        code_b.push(32, Word::from(index * 32));
        code_b.write_op(OpcodeId::MSTORE);
    }
    let code_b_end = bytecode! {
        PUSH1(len) // length
        PUSH1(0x00) // offset
        PUSH1(0x00) // value
        CREATE

        PUSH3(0xbb)
    };
    code_b.append(&code_b_end);
    // Get the execution steps from the external tracer
    let block: GethData = TestContext::<3, 2>::new_with_logger_config(
        None,
        |accs| {
            accs[0]
                .address(address!("0x0000000000000000000000000000000000000000"))
                .code(code_a);
            accs[1].address(*ADDR_B).code(code_b);
            accs[2]
                .address(address!("0x000000000000000000000000000000000cafe002"))
                .balance(Word::from(1u64 << 30));
        },
        |mut txs, accs| {
            txs[0].to(accs[0].address).from(accs[2].address);
            txs[1]
                .to(accs[1].address)
                .from(accs[2].address)
                .nonce(Word::one());
        },
        |block, _tx| block.number(0xcafeu64),
        LoggerConfig::enable_memory(),
    )
    .unwrap()
    .into();

    // get last RETURN
    let (index, step) = block.geth_traces[0]
        .struct_logs
        .iter()
        .enumerate()
        .rev()
        .find(|(_, s)| s.op == OpcodeId::RETURN)
        .unwrap();
    let next_step = block.geth_traces[0].struct_logs.get(index + 1);
    assert!(check_err_invalid_code(step, next_step));

    let mut builder = CircuitInputBuilderTx::new(&block, step);
    // Set up call context at RETURN
    builder.tx_ctx.call_is_success.push(false);
    builder.state_ref().push_call(mock_internal_create());
    builder.state_ref().call_ctx_mut().unwrap().memory = step.memory.clone();
    assert_eq!(
        builder.state_ref().get_step_err(step, next_step).unwrap(),
        Some(ExecError::InvalidCreationCode)
    );
}

fn check_err_max_code_size_exceeded(step: &GethExecStep, next_step: Option<&GethExecStep>) -> bool {
    let length = step.stack.nth_last(1).unwrap();
    step.op == OpcodeId::RETURN
        && step.error.is_none()
        && result(next_step).is_zero()
        && length > Word::from(0x6000)
}

#[test]
fn tracer_err_max_code_size_exceeded() {
    // code_creator outputs an empty array of length 0x6000 + 1, which will
    // trigger the max code size limit.
    let code_len = 0x6000 + 1;
    let code_creator = bytecode! {
        PUSH1(Word::zero()) // value
        PUSH32(code_len) // offset
        MSTORE
        PUSH32(code_len) // length
        PUSH1(0x00) // offset
        RETURN
    };

    // code_a calls code_b which executes code_creator in CREATE
    let code_a = bytecode! {
        PUSH1(0x0) // retLength
        PUSH1(0x0) // retOffset
        PUSH1(0x0) // argsLength
        PUSH1(0x0) // argsOffset
        PUSH1(0x0) // value
        PUSH32(*WORD_ADDR_B) // addr
        PUSH32(0x10_0000) // gas
        CALL

        PUSH2(0xaa)
    };

    let mut code_b = Bytecode::default();
    // pad code_creator to multiple of 32 bytes
    let len = code_creator.to_vec().len();
    let code_creator: Vec<u8> = code_creator
        .to_vec()
        .iter()
        .cloned()
        .chain(0u8..((32 - len % 32) as u8))
        .collect();
    for (index, word) in code_creator.chunks(32).enumerate() {
        code_b.push(32, Word::from_big_endian(word));
        code_b.push(32, Word::from(index * 32));
        code_b.write_op(OpcodeId::MSTORE);
    }
    let code_b_end = bytecode! {
        PUSH32(len) // length
        PUSH1(0x00) // offset
        PUSH1(0x00) // value
        CREATE

        PUSH3(0xbb)
    };
    code_b.append(&code_b_end);
    // Get the execution steps from the external tracer
    let block: GethData = TestContext::<3, 2>::new_with_logger_config(
        None,
        |accs| {
            accs[0]
                .address(address!("0x0000000000000000000000000000000000000000"))
                .code(code_a);
            accs[1].address(*ADDR_B).code(code_b);
            accs[2]
                .address(address!("0x000000000000000000000000000000000cafe002"))
                .balance(Word::from(1u64 << 30));
        },
        |mut txs, accs| {
            txs[0].to(accs[0].address).from(accs[2].address);
            txs[1]
                .to(accs[1].address)
                .from(accs[2].address)
                .nonce(Word::one());
        },
        |block, _tx| block.number(0xcafeu64),
        LoggerConfig::enable_memory(),
    )
    .unwrap()
    .into();

    // get last RETURN
    let (index, step) = block.geth_traces[0]
        .struct_logs
        .iter()
        .enumerate()
        .rev()
        .find(|(_, s)| s.op == OpcodeId::RETURN)
        .unwrap();
    let next_step = block.geth_traces[0].struct_logs.get(index + 1);
    assert!(check_err_max_code_size_exceeded(step, next_step));

    let mut builder = CircuitInputBuilderTx::new(&block, step);
    // Set up call context at RETURN
    builder.tx_ctx.call_is_success.push(false);
    builder.state_ref().push_call(mock_internal_create());
    assert_eq!(
        builder.state_ref().get_step_err(step, next_step).unwrap(),
        Some(ExecError::MaxCodeSizeExceeded)
    );
}

#[test]
fn tracer_err_max_code_size_exceeded_tx_deploy() {
    // code_creator outputs an empty array of length 0x6000 + 1, which will
    // trigger the max code size limit.
    let code_len = 0x6000 + 1;
    let code_creator = bytecode! {
        PUSH1(Word::zero()) // value
        PUSH32(code_len) // offset
        MSTORE
        PUSH32(code_len) // length
        PUSH1(0x00) // offset
        RETURN
    };

    // Get the execution steps from the external tracer
    let block: GethData = TestContext::<2, 1>::new_with_logger_config(
        None,
        |accs| {
            accs[0].address(address!("0x0000000000000000000000000000000000000000"));
            accs[1].address(*ADDR_B).balance(Word::from(1u64 << 30));
        },
        |mut txs, accs| {
            txs[0]
                .from(accs[1].address)
                .gas(60000u64.into())
                .nonce(Word::zero())
                .input(code_creator.into());
        },
        |block, _tx| block.number(0x0264),
        LoggerConfig::enable_memory(),
    )
    .unwrap()
    .into();

    // get last RETURN
    let (index, step) = block.geth_traces[0]
        .struct_logs
        .iter()
        .enumerate()
        .rev()
        .find(|(_, s)| s.op == OpcodeId::RETURN)
        .unwrap();
    let next_step = block.geth_traces[0].struct_logs.get(index + 1);
    assert!(check_err_max_code_size_exceeded(step, next_step));

    let mut builder = CircuitInputBuilderTx::new(&block, step);
    // Set up call context at RETURN
    builder.tx_ctx.call_is_success.push(false);
    builder.state_ref().push_call(mock_root_create());
    assert_eq!(
        builder.state_ref().get_step_err(step, next_step).unwrap(),
        Some(ExecError::MaxCodeSizeExceeded)
    );
}

#[test]
fn tracer_create_stop() {
    // code_creator doesn't output anything because it stops.
    let code_creator = bytecode! {
        PUSH32(word!("0xef00000000000000000000000000000000000000000000000000000000000000")) // value
        PUSH1(0x00) // offset
        MSTORE
        PUSH1(0x01) // length
        PUSH1(0x00) // offset
        STOP
    };

    // code_a calls code_b which executes code_creator in CREATE
    let code_a = bytecode! {
        PUSH1(0x0) // retLength
        PUSH1(0x0) // retOffset
        PUSH1(0x0) // argsLength
        PUSH1(0x0) // argsOffset
        PUSH1(0x0) // value
        PUSH32(*WORD_ADDR_B) // addr
        PUSH32(0x1_0000) // gas
        CALL

        PUSH2(0xaa)
    };

    let mut code_b = Bytecode::default();
    // pad code_creator to multiple of 32 bytes
    let len = code_creator.to_vec().len();
    let code_creator: Vec<u8> = code_creator
        .to_vec()
        .iter()
        .cloned()
        .chain(0u8..((32 - len % 32) as u8))
        .collect();
    for (index, word) in code_creator.chunks(32).enumerate() {
        code_b.push(32, Word::from_big_endian(word));
        code_b.push(32, Word::from(index * 32));
        code_b.write_op(OpcodeId::MSTORE);
    }
    let code_b_end = bytecode! {
        PUSH1(len) // length
        PUSH1(0x00) // offset
        PUSH1(0x00) // value
        CREATE

        PUSH3(0xbb)
    };
    code_b.append(&code_b_end);
    // Get the execution steps from the external tracer
    let block: GethData = TestContext::<3, 2>::new_with_logger_config(
        None,
        |accs| {
            accs[0]
                .address(address!("0x0000000000000000000000000000000000000000"))
                .code(code_a);
            accs[1]
                .address(address!("0x000000000000000000000000000000000cafe001"))
                .code(code_b);
            accs[2]
                .address(address!("0x000000000000000000000000000000000cafe002"))
                .balance(Word::from(1u64 << 30));
        },
        |mut txs, accs| {
            txs[0].to(accs[0].address).from(accs[2].address);
            txs[1]
                .to(accs[1].address)
                .from(accs[2].address)
                .nonce(Word::one());
        },
        |block, _tx| block.number(0xcafeu64),
        LoggerConfig::enable_memory(),
    )
    .unwrap()
    .into();

    // get first STOP
    let (index, step) = block.geth_traces[0]
        .struct_logs
        .iter()
        .enumerate()
        .find(|(_, s)| s.op == OpcodeId::STOP)
        .unwrap();
    let next_step = block.geth_traces[0].struct_logs.get(index + 1);

    let mut builder = CircuitInputBuilderTx::new(&block, step);
    // Set up call context at STOP
    builder.tx_ctx.call_is_success.push(false);
    builder.state_ref().push_call(mock_internal_create());
    assert_eq!(
        builder.state_ref().get_step_err(step, next_step).unwrap(),
        None
    );
}

// Geth Errors not reported
//
// These errors are specific to some opcodes and due to the way the tracing
// works, they are never captured, because the trace is made before the
// step is executed, so when these errors happen, the trace step
// contains error = null.

fn result(step: Option<&GethExecStep>) -> Word {
    step.map(|s| s.stack.last().unwrap_or_else(|_| Word::zero()))
        .unwrap_or_else(Word::zero)
}

fn check_err_invalid_jump(step: &GethExecStep, next_step: Option<&GethExecStep>) -> bool {
    let next_depth = next_step.map(|s| s.depth).unwrap_or(0);
    matches!(step.op, OpcodeId::JUMP | OpcodeId::JUMPI)
        && step.error.is_none()
        && result(next_step).is_zero()
        && step.depth != next_depth
}

#[test]
fn tracer_err_invalid_jump() {
    // jump to 0x10 which is outside the code (and also not marked with
    // JUMPDEST)
    let code = bytecode! {
        PUSH1(0x10)
        JUMP
        STOP
    };
    let index = 1; // JUMP
    let block: GethData = TestContext::<2, 1>::new_with_logger_config(
        None,
        |accs| {
            accs[0]
                .address(address!("0x0000000000000000000000000000000000000010"))
                .balance(Word::from(1u64 << 20))
                .code(code.clone());
            accs[1]
                .address(address!("0x0000000000000000000000000000000000000000"))
                .balance(Word::from(1u64 << 20));
        },
        |mut txs, accs| {
            txs[0].to(accs[0].address).from(accs[1].address);
        },
        |block, _tx| block.number(0xcafeu64),
        LoggerConfig::enable_memory(),
    )
    .unwrap()
    .into();

    assert_eq!(block.geth_traces[0].struct_logs.len(), 2);
    let step = &block.geth_traces[0].struct_logs[index];
    let next_step = block.geth_traces[0].struct_logs.get(index + 1);
    assert!(check_err_invalid_jump(step, next_step));

    let mut builder = CircuitInputBuilderTx::new(&block, step);
    assert_eq!(
        builder.state_ref().get_step_err(step, next_step).unwrap(),
        Some(ExecError::InvalidJump)
    );

    // With CALL

    // code_a calls code
    let code_a = bytecode! {
        PUSH1(0x0) // retLength
        PUSH1(0x0) // retOffset
        PUSH1(0x0) // argsLength
        PUSH1(0x0) // argsOffset
        PUSH32(*WORD_ADDR_B) // addr
        PUSH32(0x1_0000) // gas
        STATICCALL

        PUSH2(0xaa)
    };
    let index = 8; // JUMP

    // Get the execution steps from the external tracer
    let block: GethData = TestContext::<3, 2>::new_with_logger_config(
        None,
        |accs| {
            accs[0]
                .address(address!("0x0000000000000000000000000000000000000000"))
                .code(code_a);
            accs[1].address(*ADDR_B).code(code);
            accs[2]
                .address(address!("0x000000000000000000000000000000000cafe002"))
                .balance(Word::from(1u64 << 30));
        },
        |mut txs, accs| {
            txs[0].to(accs[0].address).from(accs[2].address);
            txs[1]
                .to(accs[1].address)
                .from(accs[2].address)
                .nonce(Word::one());
        },
        |block, _tx| block.number(0xcafeu64),
        LoggerConfig::enable_memory(),
    )
    .unwrap()
    .into();

    let step = &block.geth_traces[0].struct_logs[index];
    let next_step = block.geth_traces[0].struct_logs.get(index + 1);
    assert!(check_err_invalid_jump(step, next_step));

    let mut builder = CircuitInputBuilderTx::new(&block, step);
    assert_eq!(
        builder.state_ref().get_step_err(step, next_step).unwrap(),
        Some(ExecError::InvalidJump)
    );
}

fn check_err_execution_reverted(step: &GethExecStep, next_step: Option<&GethExecStep>) -> bool {
    let next_depth = next_step.map(|s| s.depth).unwrap_or(0);
    step.op == OpcodeId::REVERT
        && step.error.is_none()
        && result(next_step).is_zero()
        && step.depth != next_depth
}

#[test]
fn tracer_err_execution_reverted() {
    // Do a REVERT
    let code = bytecode! {
        PUSH1(0x0)
        PUSH2(0x0)
        REVERT
        PUSH3(0x12)
        STOP
    };
    let index = 2; // REVERT
    let block: GethData = TestContext::<2, 1>::new_with_logger_config(
        None,
        |accs| {
            accs[0]
                .address(address!("0x0000000000000000000000000000000000000010"))
                .balance(Word::from(1u64 << 20))
                .code(code.clone());
            accs[1]
                .address(address!("0x0000000000000000000000000000000000000000"))
                .balance(Word::from(1u64 << 20));
        },
        |mut txs, accs| {
            txs[0].to(accs[0].address).from(accs[1].address);
        },
        |block, _tx| block.number(0xcafeu64),
        LoggerConfig::enable_memory(),
    )
    .unwrap()
    .into();

    assert_eq!(block.geth_traces[0].struct_logs.len(), 3);
    let step = &block.geth_traces[0].struct_logs[index];
    let next_step = block.geth_traces[0].struct_logs.get(index + 1);
    assert!(check_err_execution_reverted(step, next_step));

    let mut builder = CircuitInputBuilderTx::new(&block, step);
    assert_eq!(
        builder.state_ref().get_step_err(step, next_step).unwrap(),
        None
    );

    // With CALL

    // code_a calls code
    let code_a = bytecode! {
        PUSH1(0x0) // retLength
        PUSH1(0x0) // retOffset
        PUSH1(0x0) // argsLength
        PUSH1(0x0) // argsOffset
        PUSH1(0x0) // value
        PUSH32(*WORD_ADDR_B) // addr
        PUSH32(0x1_0000) // gas
        CALL

        PUSH2(0xaa)
    };
    let index = 10; // REVERT

    // Get the execution steps from the external tracer
    let block: GethData = TestContext::<3, 2>::new_with_logger_config(
        None,
        |accs| {
            accs[0]
                .address(address!("0x0000000000000000000000000000000000000000"))
                .code(code_a);
            accs[1].address(*ADDR_B).code(code);
            accs[2]
                .address(address!("0x000000000000000000000000000000000cafe002"))
                .balance(Word::from(1u64 << 30));
        },
        |mut txs, accs| {
            txs[0].to(accs[0].address).from(accs[2].address);
            txs[1]
                .to(accs[1].address)
                .from(accs[2].address)
                .nonce(Word::one());
        },
        |block, _tx| block.number(0xcafeu64),
        LoggerConfig::enable_memory(),
    )
    .unwrap()
    .into();

    let step = &block.geth_traces[0].struct_logs[index];
    let next_step = block.geth_traces[0].struct_logs.get(index + 1);
    assert!(check_err_execution_reverted(step, next_step));

    let mut builder = CircuitInputBuilderTx::new(&block, step);
    assert_eq!(
        builder.state_ref().get_step_err(step, next_step).unwrap(),
        None
    );
}

#[test]
fn tracer_stop() {
    // Do a STOP
    let code = bytecode! {
        PUSH1(0x0)
        PUSH2(0x0)
        STOP
        PUSH3(0x12)
        STOP
    };

    // code_a calls code
    let code_a = bytecode! {
        PUSH1(0x0) // retLength
        PUSH1(0x0) // retOffset
        PUSH1(0x0) // argsLength
        PUSH1(0x0) // argsOffset
        PUSH1(0x0) // value
        PUSH32(*WORD_ADDR_B) // addr
        PUSH32(0x1_0000) // gas
        CALL

        PUSH2(0xaa)
    };
    let index = 10; // STOP

    // Get the execution steps from the external tracer
    let block: GethData = TestContext::<3, 2>::new_with_logger_config(
        None,
        |accs| {
            accs[0]
                .address(address!("0x0000000000000000000000000000000000000000"))
                .code(code_a);
            accs[1].address(*ADDR_B).code(code);
            accs[2]
                .address(address!("0x000000000000000000000000000000000cafe002"))
                .balance(Word::from(1u64 << 30));
        },
        |mut txs, accs| {
            txs[0].to(accs[0].address).from(accs[2].address);
            txs[1]
                .to(accs[1].address)
                .from(accs[2].address)
                .nonce(Word::one());
        },
        |block, _tx| block.number(0xcafeu64),
        LoggerConfig::enable_memory(),
    )
    .unwrap()
    .into();

    let step = &block.geth_traces[0].struct_logs[index];
    let next_step = block.geth_traces[0].struct_logs.get(index + 1);

    let mut builder = CircuitInputBuilderTx::new(&block, step);
    assert_eq!(
        builder.state_ref().get_step_err(step, next_step).unwrap(),
        None
    );
}

fn check_err_return_data_out_of_bounds(
    step: &GethExecStep,
    next_step: Option<&GethExecStep>,
) -> bool {
    let next_depth = next_step.map(|s| s.depth).unwrap_or(0);
    step.op == OpcodeId::RETURNDATACOPY
        && step.error.is_none()
        && result(next_step).is_zero()
        && step.depth != next_depth
}

#[test]
fn tracer_err_return_data_out_of_bounds() {
    // code_a calls code_b and gets the return data with a length 0x02 but
    // code_b returns data with length 0x01.
    let code_a = bytecode! {
        PUSH1(0x0) // retLength
        PUSH1(0x0) // retOffset
        PUSH1(0x0) // argsLength
        PUSH1(0x0) // argsOffset
        PUSH1(0x0) // value
        PUSH32(*WORD_ADDR_B) // addr
        PUSH32(0x1_0000) // gas
        CALL

        PUSH1(0x02) // length
        PUSH1(0x00) // offset
        PUSH1(0x00) // destOffset
        RETURNDATACOPY

        PUSH2(0xaa)
    };
    let code_b = bytecode! {
        PUSH2(0x42) // value
        PUSH2(0x00) // offset
        MSTORE
        PUSH1(0x01) // length
        PUSH1(0x00) // offset
        RETURN
    };
    // Get the execution steps from the external tracer
    let block: GethData = TestContext::<3, 2>::new_with_logger_config(
        None,
        |accs| {
            accs[0]
                .address(address!("0x0000000000000000000000000000000000000000"))
                .code(code_a);
            accs[1].address(*ADDR_B).code(code_b);
            accs[2]
                .address(address!("0x000000000000000000000000000000000cafe002"))
                .balance(Word::from(1u64 << 30));
        },
        |mut txs, accs| {
            txs[0].to(accs[0].address).from(accs[2].address);
            txs[1]
                .to(accs[1].address)
                .from(accs[2].address)
                .nonce(Word::one());
        },
        |block, _tx| block.number(0xcafeu64),
        LoggerConfig::enable_memory(),
    )
    .unwrap()
    .into();

    // get last RETURNDATACOPY
    let (index, step) = block.geth_traces[0]
        .struct_logs
        .iter()
        .enumerate()
        .rev()
        .find(|(_, s)| s.op == OpcodeId::RETURNDATACOPY)
        .unwrap();
    let next_step = block.geth_traces[0].struct_logs.get(index + 1);
    assert!(check_err_return_data_out_of_bounds(step, next_step));

    let mut builder = CircuitInputBuilderTx::new(&block, step);
    assert_eq!(
        builder.state_ref().get_step_err(step, next_step).unwrap(),
        Some(ExecError::ReturnDataOutOfBounds)
    );
}

// Geth Errors Reported
//
// These errors can be found in the trace step error field.

#[test]
fn tracer_err_gas_uint_overflow() {
    // MSTORE a value at an offset so high that the gast cost is big enough
    // to overflow an uint64
    let code = bytecode! {
        PUSH32(0x42) // value
        PUSH32(0x100_0000_0000_0000_0000_u128) // offset
        MSTORE
    };
    let block: GethData = TestContext::<2, 1>::new_with_logger_config(
        None,
        |accs| {
            accs[0]
                .address(address!("0x0000000000000000000000000000000000000010"))
                .balance(Word::from(1u64 << 20))
                .code(code);
            accs[1]
                .address(address!("0x0000000000000000000000000000000000000000"))
                .balance(Word::from(1u64 << 20));
        },
        |mut txs, accs| {
            txs[0].to(accs[0].address).from(accs[1].address);
        },
        |block, _tx| block.number(0xcafeu64),
        LoggerConfig::enable_memory(),
    )
    .unwrap()
    .into();

    let index = 2; // MSTORE
    let step = &block.geth_traces[0].struct_logs[index];
    let next_step = block.geth_traces[0].struct_logs.get(index + 1);
    assert_eq!(step.op, OpcodeId::MSTORE);
    assert_eq!(step.error, Some(GETH_ERR_GAS_UINT_OVERFLOW.to_string()));

    let mut builder = CircuitInputBuilderTx::new(&block, step);
    assert_eq!(
        builder.state_ref().get_step_err(step, next_step).unwrap(),
        Some(ExecError::GasUintOverflow)
    );
}

#[test]
fn tracer_err_invalid_opcode() {
    // The second opcode is invalid (0x0f)
    let mut code = bytecode::Bytecode::default();
    code.write_op(OpcodeId::PC);
    code.write(0x0f, true);
    let block: GethData = TestContext::<2, 1>::new_with_logger_config(
        None,
        |accs| {
            accs[0]
                .address(address!("0x0000000000000000000000000000000000000010"))
                .balance(Word::from(1u64 << 20))
                .code(code);
            accs[1]
                .address(address!("0x0000000000000000000000000000000000000000"))
                .balance(Word::from(1u64 << 20));
        },
        |mut txs, accs| {
            txs[0].to(accs[0].address).from(accs[1].address);
        },
        |block, _tx| block.number(0xcafeu64),
        LoggerConfig::enable_memory(),
    )
    .unwrap()
    .into();

    let index = block.geth_traces[0].struct_logs.len() - 1; // 0x0f
    let step = &block.geth_traces[0].struct_logs[index];
    let next_step = block.geth_traces[0].struct_logs.get(index + 1);
    assert_eq!(step.op, OpcodeId::INVALID(0x0f));

    let mut builder = CircuitInputBuilderTx::new(&block, step);
    assert_eq!(
        builder.state_ref().get_step_err(step, next_step).unwrap(),
        Some(ExecError::InvalidOpcode)
    );
}

#[test]
fn test_tracer_err_write_protection() {
    // test write_protection error happens in sstore
    tracer_err_write_protection(false);
    // test write_protection error happens in call
    tracer_err_write_protection(true);
}

// this helper generates write_protection error for sstore by default, if
// is_call, for call opcode.
fn tracer_err_write_protection(is_call: bool) {
    // code_a calls code_b via static call, which tries to SSTORE and fails.
    let code_a = bytecode! {
        PUSH1(0x0) // retLength
        PUSH1(0x0) // retOffset
        PUSH1(0x0) // argsLength
        PUSH1(0x0) // argsOffset
        PUSH32(*WORD_ADDR_B) // addr
        PUSH32(0x1_0000) // gas
        STATICCALL

        PUSH2(0xaa)
    };
    let mut code_b = bytecode! {
        PUSH1(0x01) // value
        PUSH1(0x02) // key
    };
    if is_call {
        code_b.push(1, Word::zero());
        code_b.push(1, Word::from(0x20));
        code_b.push(1, Word::from(0x10)); // value
        code_b.push(32, *WORD_ADDR_B); // addr
        code_b.push(32, Word::from(0x1000)); // gas
        code_b.write_op(OpcodeId::CALL);
    } else {
        code_b.write_op(OpcodeId::SSTORE);
    }
    code_b.push(2, Word::from(0xbb));

    // Get the execution steps from the external tracer
    let block: GethData = TestContext::<3, 2>::new_with_logger_config(
        None,
        |accs| {
            accs[0]
                .address(address!("0x0000000000000000000000000000000000000000"))
                .code(code_a);
            accs[1].address(*ADDR_B).code(code_b);
            accs[2]
                .address(address!("0x000000000000000000000000000000000cafe002"))
                .balance(Word::from(1u64 << 30));
        },
        |mut txs, accs| {
            txs[0].to(accs[0].address).from(accs[2].address);
            txs[1]
                .to(accs[1].address)
                .from(accs[2].address)
                .nonce(Word::one());
        },
        |block, _tx| block.number(0xcafeu64),
        LoggerConfig::enable_memory(),
    )
    .unwrap()
    .into();

    let index = if is_call { 14 } else { 9 };
    let step = &block.geth_traces[0].struct_logs[index];
    let next_step = block.geth_traces[0].struct_logs.get(index + 1);
    let opcode = if is_call {
        OpcodeId::CALL
    } else {
        OpcodeId::SSTORE
    };
    assert_eq!(step.op, opcode);

    let mut builder = CircuitInputBuilderTx::new(&block, step);
    builder.tx_ctx.call_is_success.push(false);
    builder.state_ref().push_call(Call {
        call_id: 0,
        caller_id: 0,
        last_callee_id: 0,
        kind: CallKind::StaticCall,
        is_static: true,
        is_root: false,
        is_persistent: false,
        is_success: false,
        rw_counter_end_of_reversion: 0,
        caller_address: *ADDR_A,
        address: *ADDR_B,
        code_source: CodeSource::Address(*ADDR_B),
        code_hash: Hash::zero(),
        depth: 2,
        value: Word::zero(),
        call_data_offset: 0,
        call_data_length: 0,
        return_data_offset: 0,
        return_data_length: 0,
        last_callee_return_data_offset: 0,
        last_callee_return_data_length: 0,
    });

    assert_eq!(
        builder.state_ref().get_step_err(step, next_step).unwrap(),
        Some(ExecError::WriteProtection)
    );
}

#[test]
fn tracer_err_out_of_gas() {
    // Do 3 PUSH1 with gas = 4, which causes out of gas
    let code = bytecode! {
        PUSH1(0x0)
        PUSH1(0x1)
        PUSH1(0x2)
    };
    // Create a custom tx setting Gas to
    let block: GethData = TestContext::<2, 1>::new_with_logger_config(
        None,
        account_0_code_account_1_no_code(code),
        |mut txs, accs| {
            txs[0]
                .to(accs[0].address)
                .from(accs[1].address)
                .gas(Word::from(21004u64));
        },
        |block, _tx| block.number(0xcafeu64),
        LoggerConfig::enable_memory(),
    )
    .unwrap()
    .into();
    let struct_logs = &block.geth_traces[0].struct_logs;

    assert_eq!(struct_logs[1].error, Some(GETH_ERR_OUT_OF_GAS.to_string()));
}

#[test]
fn tracer_err_stack_overflow() {
    // PUSH2 1025 times, causing a stack overflow
    let mut code = bytecode::Bytecode::default();
    for i in 0u64..1025 {
        code.push(2, Word::from(i));
    }
    let block: GethData = TestContext::<2, 1>::new_with_logger_config(
        None,
        account_0_code_account_1_no_code(code),
        tx_from_1_to_0,
        |block, _tx| block.number(0xcafeu64),
        LoggerConfig::enable_memory(),
    )
    .unwrap()
    .into();

    let index = block.geth_traces[0].struct_logs.len() - 1; // PUSH2
    let step = &block.geth_traces[0].struct_logs[index];
    let next_step = block.geth_traces[0].struct_logs.get(index + 1);
    assert_eq!(
        step.error,
        Some(format!("{} 1024 (1023)", GETH_ERR_STACK_OVERFLOW))
    );

    let mut builder = CircuitInputBuilderTx::new(&block, step);
    assert_eq!(
        builder.state_ref().get_step_err(step, next_step).unwrap(),
        Some(ExecError::StackOverflow)
    );
}

#[test]
fn tracer_err_stack_underflow() {
    // SWAP5 with an empty stack, which causes a stack underflow
    let code = bytecode! {
        SWAP5
    };
    let block: GethData = TestContext::<2, 1>::new_with_logger_config(
        None,
        account_0_code_account_1_no_code(code),
        tx_from_1_to_0,
        |block, _tx| block.number(0xcafeu64),
        LoggerConfig::enable_memory(),
    )
    .unwrap()
    .into();

    let index = 0; // SWAP5
    let step = &block.geth_traces[0].struct_logs[index];
    let next_step = block.geth_traces[0].struct_logs.get(index + 1);
    assert_eq!(
        step.error,
        Some(format!("{} (0 <=> 6)", GETH_ERR_STACK_UNDERFLOW))
    );

    let mut builder = CircuitInputBuilderTx::new(&block, step);
    assert_eq!(
        builder.state_ref().get_step_err(step, next_step).unwrap(),
        Some(ExecError::StackUnderflow)
    );
}

// Circuit Input Builder tests
//

#[test]
fn create2_address() {
    // code_creator outputs 0x6050.
    let code_creator = bytecode! {
        PUSH32(word!("0x6050000000000000000000000000000000000000000000000000000000000000")) // value
        PUSH1(0x00) // offset
        MSTORE
        PUSH1(0x02) // length
        PUSH1(0x00) // offset
        RETURN
    };

    // code_a calls code_b which executes code_creator in CREATE
    let code_a = bytecode! {
        PUSH1(0x0) // retLength
        PUSH1(0x0) // retOffset
        PUSH1(0x0) // argsLength
        PUSH1(0x0) // argsOffset
        PUSH1(0x0) // value
        PUSH32(*WORD_ADDR_B) // addr
        PUSH32(0x1_0000) // gas
        CALL

        PUSH2(0xaa)
    };

    let mut code_b = Bytecode::default();
    // pad code_creator to multiple of 32 bytes
    let len = code_creator.to_vec().len();
    let code_creator: Vec<u8> = code_creator
        .to_vec()
        .iter()
        .cloned()
        .chain(0u8..((32 - len % 32) as u8))
        .collect();
    for (index, word) in code_creator.chunks(32).enumerate() {
        code_b.push(32, Word::from_big_endian(word));
        code_b.push(32, Word::from(index * 32));
        code_b.write_op(OpcodeId::MSTORE);
    }
    let code_b_end = bytecode! {
        PUSH3(0x123456) // salt
        PUSH1(len) // length
        PUSH1(0x00) // offset
        PUSH1(0x00) // value
        CREATE2

        PUSH3(0xbb)
    };
    code_b.append(&code_b_end);
    // Get the execution steps from the external tracer
    let block: GethData = TestContext::<3, 2>::new_with_logger_config(
        None,
        |accs| {
            accs[0]
                .address(address!("0x0000000000000000000000000000000000000000"))
                .code(code_a);
            accs[1].address(*ADDR_B).code(code_b);
            accs[2]
                .address(address!("0x000000000000000000000000000000000cafe002"))
                .balance(Word::from(1u64 << 30));
        },
        |mut txs, accs| {
            txs[0].to(accs[0].address).from(accs[2].address);
            txs[1]
                .to(accs[1].address)
                .from(accs[2].address)
                .nonce(Word::one());
        },
        |block, _tx| block.number(0xcafeu64),
        LoggerConfig::enable_memory(),
    )
    .unwrap()
    .into();

    // get RETURN
    let (index_return, _) = block.geth_traces[0]
        .struct_logs
        .iter()
        .enumerate()
        .find(|(_, s)| s.op == OpcodeId::RETURN)
        .unwrap();
    let next_step_return = block.geth_traces[0].struct_logs.get(index_return + 1);
    let addr_expect = next_step_return.unwrap().stack.last().unwrap();
    let memory = next_step_return.unwrap().memory.clone();

    // get CREATE2
    let step_create2 = block.geth_traces[0]
        .struct_logs
        .iter()
        .find(|s| s.op == OpcodeId::CREATE2)
        .unwrap();
    let mut builder = CircuitInputBuilderTx::new(&block, step_create2);
    // Set up call context at CREATE2
    builder.tx_ctx.call_is_success.push(false);
    builder.state_ref().push_call(mock_internal_create());
    builder.state_ref().call_ctx_mut().unwrap().memory = memory;
    let addr = builder.state_ref().create2_address(step_create2).unwrap();

    assert_eq!(addr.to_word(), addr_expect);
}

#[test]
fn create_address() {
    // code_creator outputs 0x6050.
    let code_creator = bytecode! {
        PUSH32(word!("0x6050000000000000000000000000000000000000000000000000000000000000")) // value
        PUSH1(0x00) // offset
        MSTORE
        PUSH1(0x02) // length
        PUSH1(0x00) // offset
        RETURN
    };

    // code_a calls code_b which executes code_creator in CREATE
    let code_a = bytecode! {
        PUSH1(0x0) // retLength
        PUSH1(0x0) // retOffset
        PUSH1(0x0) // argsLength
        PUSH1(0x0) // argsOffset
        PUSH1(0x0) // value
        PUSH32(*WORD_ADDR_B) // addr
        PUSH32(0x1_0000) // gas
        CALL

        PUSH2(0xaa)
    };

    let mut code_b = Bytecode::default();
    // pad code_creator to multiple of 32 bytes
    let len = code_creator.to_vec().len();
    let code_creator: Vec<u8> = code_creator
        .to_vec()
        .iter()
        .cloned()
        .chain(0u8..((32 - len % 32) as u8))
        .collect();
    for (index, word) in code_creator.chunks(32).enumerate() {
        code_b.push(32, Word::from_big_endian(word));
        code_b.push(32, Word::from(index * 32));
        code_b.write_op(OpcodeId::MSTORE);
    }
    // We do CREATE 2 times to use a nonce != 0 in the second one.
    let code_b_end = bytecode! {
        PUSH1(len) // length
        PUSH1(0x00) // offset
        PUSH1(0x00) // value
        CREATE

        PUSH1(len) // length
        PUSH1(0x00) // offset
        PUSH1(0x00) // value
        CREATE

        PUSH3(0xbb)
    };
    code_b.append(&code_b_end);
    // Get the execution steps from the external tracer
    let block: GethData = TestContext::<3, 2>::new_with_logger_config(
        None,
        |accs| {
            accs[0]
                .address(address!("0x0000000000000000000000000000000000000000"))
                .code(code_a);
            accs[1].address(*ADDR_B).code(code_b);
            accs[2]
                .address(address!("0x000000000000000000000000000000000cafe002"))
                .balance(Word::from(1u64 << 30));
        },
        |mut txs, accs| {
            txs[0].to(accs[0].address).from(accs[2].address);
            txs[1]
                .to(accs[1].address)
                .from(accs[2].address)
                .nonce(Word::one());
        },
        |block, _tx| block.number(0xcafeu64),
        LoggerConfig::enable_memory(),
    )
    .unwrap()
    .into();

    // get last RETURN
    let (index_return, _) = block.geth_traces[0]
        .struct_logs
        .iter()
        .enumerate()
        .rev()
        .find(|(_, s)| s.op == OpcodeId::RETURN)
        .unwrap();
    let next_step_return = block.geth_traces[0].struct_logs.get(index_return + 1);
    let addr_expect = next_step_return.unwrap().stack.last().unwrap();

    // get last CREATE
    let step_create = block.geth_traces[0]
        .struct_logs
        .iter()
        .rev()
        .find(|s| s.op == OpcodeId::CREATE)
        .unwrap();
    let mut builder = CircuitInputBuilderTx::new(&block, step_create);
    // Set up call context at CREATE
    builder.tx_ctx.call_is_success.push(false);
    builder.state_ref().push_call(mock_internal_create());
    builder.builder.sdb.set_account(
        &ADDR_B,
        Account {
            nonce: Word::from(1),
<<<<<<< HEAD
            balance: Word::zero(),
            storage: HashMap::new(),
            keccak_code_hash: Hash::zero(),
            poseidon_code_hash: Hash::zero(),
            code_size: Word::zero(),
=======
            ..Account::zero()
>>>>>>> d9e10b8d
        },
    );
    let addr = builder.state_ref().create_address().unwrap();

    assert_eq!(addr.to_word(), addr_expect);
}

#[test]
fn test_gen_access_trace() {
    use AccessValue::{Account, Code, Storage};
    use RW::{READ, WRITE};
    let ADDR_0 = address!("0x00000000000000000000000000000000c014ba5e");

    // code_a calls code_b via static call, which tries to SSTORE and fails.
    let code_a = bytecode! {
        PUSH1(0x0) // retLength
        PUSH1(0x0) // retOffset
        PUSH1(0x0) // argsLength
        PUSH1(0x0) // argsOffset
        PUSH1(0x0) // value
        PUSH32(*WORD_ADDR_B) // addr
        PUSH32(0x1_0000) // gas
        CALL

        PUSH2(0xaa)
    };
    let code_b = bytecode! {
        PUSH32(word!("0x1234567890000000000000000000abcdef000000000000000000112233445566")) // value
        PUSH1(0x01) // offset
        MSTORE
        PUSH1(0x01) // value
        PUSH1(0x02) // key
        SSTORE
        PUSH1(0x03) // key
        SLOAD

        PUSH3(0xbb)
    };

    // Get the execution steps from the external tracer
    let block: GethData = TestContext::<3, 2>::new_with_logger_config(
        None,
        |accs| {
            accs[0]
                .address(address!("0x0000000000000000000000000000000000000000"))
                .code(code_a);
            accs[1].address(*ADDR_B).code(code_b);
            accs[2].address(ADDR_0).balance(Word::from(1u64 << 30));
        },
        |mut txs, accs| {
            txs[0].to(accs[0].address).from(accs[2].address);
            txs[1]
                .to(accs[1].address)
                .from(accs[2].address)
                .nonce(Word::one());
        },
        |block, _tx| block.number(0xcafeu64),
        LoggerConfig::enable_memory(),
    )
    .unwrap()
    .into();

    let access_trace = gen_state_access_trace(
        &block.eth_block,
        &block.eth_block.transactions[0],
        &block.geth_traces[0],
    )
    .unwrap();

    assert_eq!(
        access_trace,
        vec![
            Access::new(None, WRITE, Account { address: ADDR_0 }),
            Access::new(None, WRITE, Account { address: *ADDR_A }),
            Access::new(None, READ, Code { address: *ADDR_A }),
            Access::new(Some(7), WRITE, Account { address: *ADDR_A }),
            Access::new(Some(7), WRITE, Account { address: *ADDR_B }),
            Access::new(Some(7), READ, Code { address: *ADDR_B }),
            Access::new(
                Some(13),
                WRITE,
                Storage {
                    address: *ADDR_B,
                    key: Word::from(2),
                }
            ),
            Access::new(
                Some(15),
                READ,
                Storage {
                    address: *ADDR_B,
                    key: Word::from(3),
                }
            ),
        ]
    );

    let access_set = AccessSet::from(access_trace);
    assert_eq!(
        access_set,
        AccessSet {
            state: HashMap::from_iter([
                (ADDR_0, HashSet::new()),
                (*ADDR_A, HashSet::new()),
                (*ADDR_B, HashSet::from_iter([Word::from(2), Word::from(3)]))
            ]),
            code: HashSet::from_iter([*ADDR_A, *ADDR_B]),
        }
    )
}

#[test]
fn test_gen_access_trace_call_EOA_no_new_stack_frame() {
    use AccessValue::{Account, Code, Storage};
    use RW::{READ, WRITE};

    // code calls an EOA with not code, so it won't push new stack frame.
    let code = bytecode! {
        PUSH1(0x0) // retLength
        PUSH1(0x0) // retOffset
        PUSH1(0x0) // argsLength
        PUSH1(0x0) // argsOffset
        PUSH1(0x0) // value
        PUSH32(*WORD_ADDR_B) // addr
        PUSH32(0x1_0000) // gas
        CALL
        PUSH1(0x01) // value
        PUSH1(0x02) // key
        SSTORE
        PUSH1(0x03) // key
        SLOAD

        PUSH2(0xaa)
    };

    // Get the execution steps from the external tracer
    let block: GethData = TestContext::<2, 1>::new_with_logger_config(
        None,
        |accs| {
            accs[0].address(*MOCK_COINBASE).code(code);
            accs[1].address(*ADDR_B).balance(Word::from(1u64 << 30));
        },
        tx_from_1_to_0,
        |block, _tx| block.number(0xcafeu64),
        LoggerConfig::enable_memory(),
    )
    .unwrap()
    .into();

    let access_trace = gen_state_access_trace(
        &block.eth_block,
        &block.eth_block.transactions[0],
        &block.geth_traces[0],
    )
    .unwrap();

    assert_eq!(
        access_trace,
        vec![
            Access::new(None, WRITE, Account { address: *ADDR_B }),
            Access::new(
                None,
                WRITE,
                Account {
                    address: *MOCK_COINBASE
                }
            ),
            Access::new(
                None,
                READ,
                Code {
                    address: *MOCK_COINBASE
                }
            ),
            Access::new(
                Some(7),
                WRITE,
                Account {
                    address: *MOCK_COINBASE
                }
            ),
            Access::new(Some(7), WRITE, Account { address: *ADDR_B }),
            Access::new(Some(7), READ, Code { address: *ADDR_B }),
            Access::new(
                Some(10),
                WRITE,
                Storage {
                    address: *MOCK_COINBASE,
                    key: Word::from(2u64),
                }
            ),
            Access::new(
                Some(12),
                READ,
                Storage {
                    address: *MOCK_COINBASE,
                    key: Word::from(3u64),
                }
            ),
        ]
    );

    let access_set = AccessSet::from(access_trace);
    assert_eq!(
        access_set,
        AccessSet {
            state: HashMap::from_iter([
                (
                    *MOCK_COINBASE,
                    HashSet::from_iter([Word::from(2u64), Word::from(3u64)])
                ),
                (*ADDR_B, HashSet::new()),
            ]),
            code: HashSet::from_iter([*ADDR_B, *MOCK_COINBASE]),
        }
    );
}

#[test]
fn test_gen_access_trace_create_push_call_stack() {
    use AccessValue::{Account, Code};
    use RW::{READ, WRITE};

    // revert
    let code_creator = bytecode! {
        PUSH1(0x00) // length
        PUSH1(0x00) // offset
        REVERT
    };

    // code_a calls code_b which executes code_creator in CREATE
    let code_a = bytecode! {
        PUSH1(0x0) // retLength
        PUSH1(0x0) // retOffset
        PUSH1(0x0) // argsLength
        PUSH1(0x0) // argsOffset
        PUSH1(0x0) // value
        PUSH32(*WORD_ADDR_B) // addr
        PUSH32(0x1_0000) // gas
        CALL

        PUSH2(0xaa)
    };

    let mut code_b = Bytecode::default();
    // pad code_creator to multiple of 32 bytes
    let len = code_creator.to_vec().len();
    let code_creator: Vec<u8> = code_creator
        .to_vec()
        .iter()
        .cloned()
        .chain(0u8..((32 - len % 32) as u8))
        .collect();
    for (index, word) in code_creator.chunks(32).enumerate() {
        code_b.push(32, Word::from_big_endian(word));
        code_b.push(32, Word::from(index * 32));
        code_b.write_op(OpcodeId::MSTORE);
    }
    let code_b_end = bytecode! {
        PUSH1(len) // length
        PUSH1(0x00) // offset
        PUSH1(0x00) // value
        CREATE

        PUSH3(0xbb)
    };
    code_b.append(&code_b_end);

    // Get the execution steps from the external tracer
    let block: GethData = TestContext::<3, 2>::new_with_logger_config(
        None,
        |accs| {
            accs[0].address(*MOCK_COINBASE).code(code_a);
            accs[1].address(*ADDR_B).code(code_b);
            accs[2].balance(Word::from(1u64 << 30));
        },
        |mut txs, accs| {
            txs[0].to(accs[0].address).from(accs[2].address);
            txs[1]
                .to(accs[1].address)
                .from(accs[2].address)
                .nonce(Word::one());
        },
        |block, _tx| block.number(0xcafeu64),
        LoggerConfig::enable_memory(),
    )
    .unwrap()
    .into();

    let access_trace = gen_state_access_trace(
        &block.eth_block,
        &block.eth_block.transactions[0],
        &block.geth_traces[0],
    )
    .unwrap();

    assert_eq!(
        access_trace,
        vec![
            Access::new(
                None,
                WRITE,
                Account {
                    address: Address::zero()
                }
            ),
            Access::new(
                None,
                WRITE,
                Account {
                    address: *MOCK_COINBASE
                }
            ),
            Access::new(
                None,
                READ,
                Code {
                    address: *MOCK_COINBASE
                }
            ),
            Access::new(
                Some(7),
                WRITE,
                Account {
                    address: *MOCK_COINBASE
                }
            ),
            Access::new(Some(7), WRITE, Account { address: *ADDR_B }),
            Access::new(Some(7), READ, Code { address: *ADDR_B }),
        ]
    );

    let access_set = AccessSet::from(access_trace);
    assert_eq!(
        access_set,
        AccessSet {
            state: HashMap::from_iter([
                (*MOCK_COINBASE, HashSet::new()),
                (*ADDR_A, HashSet::new()),
                (*ADDR_B, HashSet::new()),
            ]),
            code: HashSet::from_iter([*MOCK_COINBASE, *ADDR_B]),
        }
    )
}<|MERGE_RESOLUTION|>--- conflicted
+++ resolved
@@ -470,25 +470,9 @@
         Account {
             balance: Word::from(555u64), /* same value as in
                                           * `mock::new_tracer_account` */
-<<<<<<< HEAD
-            storage: HashMap::new(),
-            keccak_code_hash: Hash::zero(),
-            poseidon_code_hash: Hash::zero(),
-            code_size: Word::zero(),
-        },
-    );
-    builder.builder.sdb.set_account(
-        &create2_address,
-        Account {
-            nonce: Word::zero(),
-            balance: Word::zero(),
-            storage: HashMap::new(),
-            keccak_code_hash: Hash::zero(),
-            poseidon_code_hash: Hash::zero(),
-            code_size: Word::zero(),
-=======
             ..Account::zero()
->>>>>>> d9e10b8d
+            
+            
         },
     );
     builder
@@ -1876,15 +1860,8 @@
         &ADDR_B,
         Account {
             nonce: Word::from(1),
-<<<<<<< HEAD
-            balance: Word::zero(),
-            storage: HashMap::new(),
-            keccak_code_hash: Hash::zero(),
-            poseidon_code_hash: Hash::zero(),
-            code_size: Word::zero(),
-=======
             ..Account::zero()
->>>>>>> d9e10b8d
+            
         },
     );
     let addr = builder.state_ref().create_address().unwrap();
