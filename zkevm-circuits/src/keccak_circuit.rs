--- conflicted
+++ resolved
@@ -177,19 +177,7 @@
         cell_manager.start_region();
         let mut lookup_counter = 0;
         // Potential optimization: could do multiple bytes per lookup
-<<<<<<< HEAD
-        let packed_parts = split::expr(
-            meta,
-            &mut cell_manager,
-            &mut cb,
-            absorb_data.expr(),
-            0,
-            NUM_BYTES_PER_WORD,
-            false,
-        );
-=======
         let packed_parts = split::expr(meta, &mut cell_manager, &mut cb, absorb_data.expr(), 0, 8);
->>>>>>> 84e9bd48
         cell_manager.start_region();
         let input_bytes = transform::expr(
             "input unpack",
