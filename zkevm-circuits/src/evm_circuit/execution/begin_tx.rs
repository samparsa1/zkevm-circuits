use crate::{
    evm_circuit::{
        execution::ExecutionGadget,
        param::N_BYTES_GAS,
        step::ExecutionState,
        util::{
            common_gadget::TransferWithGasFeeGadget,
            constraint_builder::{
                ConstraintBuilder, ReversionInfo, StepStateTransition,
                Transition::{Delta, To},
            },
            math_gadget::{IsEqualGadget, IsZeroGadget, MulWordByU64Gadget, RangeCheckGadget},
            not, CachedRegion, Cell, Word,
        },
        witness::{Block, Call, ExecStep, Transaction},
    },
    table::{AccountFieldTag, CallContextFieldTag, TxFieldTag as TxContextFieldTag},
    util::Expr,
};
use eth_types::{Field, ToLittleEndian, ToScalar};
use ethers_core::utils::get_contract_address;
use gadgets::util::or;
use halo2_proofs::circuit::Value;
use halo2_proofs::plonk::Error;

#[derive(Clone, Debug)]
pub(crate) struct BeginTxGadget<F> {
    tx_id: Cell<F>,
    tx_nonce: Cell<F>,
    tx_gas: Cell<F>,
    tx_gas_price: Word<F>,
    mul_gas_fee_by_gas: MulWordByU64Gadget<F>,
    tx_caller_address: Cell<F>,
    tx_caller_address_is_zero: IsZeroGadget<F>,
    tx_callee_address: Cell<F>,
    call_callee_address: Cell<F>,
    tx_is_create: Cell<F>,
    tx_value: Word<F>,
    tx_value_is_zero: IsZeroGadget<F>,
    tx_call_data_length: Cell<F>,
    tx_call_data_gas_cost: Cell<F>,
    reversion_info: ReversionInfo<F>,
    intrinsic_gas_cost: Cell<F>,
    sufficient_gas_left: RangeCheckGadget<F, N_BYTES_GAS>,
    transfer_with_gas_fee: TransferWithGasFeeGadget<F>,
    phase2_code_hash: Cell<F>,
    is_empty_code_hash: IsEqualGadget<F>,
<<<<<<< HEAD
    // TODO: use to check call_callee_address with keccak(rlp(account, nonce))
    // keccak_input: Cell<F>,
    // keccak_input_length: Cell<F>,
    // keccak_output: Word<F>,
=======
    is_zero_code_hash: IsZeroGadget<F>,
>>>>>>> f30901af
}

impl<F: Field> ExecutionGadget<F> for BeginTxGadget<F> {
    const NAME: &'static str = "BeginTx";

    const EXECUTION_STATE: ExecutionState = ExecutionState::BeginTx;

    fn configure(cb: &mut ConstraintBuilder<F>) -> Self {
        // Use rw_counter of the step which triggers next call as its call_id.
        let call_id = cb.curr.state.rw_counter.clone();

        let tx_id = cb.query_cell();
        cb.call_context_lookup(
            1.expr(),
            Some(call_id.expr()),
            CallContextFieldTag::TxId,
            tx_id.expr(),
        );
        let mut reversion_info = cb.reversion_info_write(None);
        cb.call_context_lookup(
            1.expr(),
            Some(call_id.expr()),
            CallContextFieldTag::IsSuccess,
            reversion_info.is_persistent(),
        );

        let [tx_nonce, tx_gas, tx_caller_address, tx_callee_address, tx_is_create, tx_call_data_length, tx_call_data_gas_cost] =
            [
                TxContextFieldTag::Nonce,
                TxContextFieldTag::Gas,
                TxContextFieldTag::CallerAddress,
                TxContextFieldTag::CalleeAddress,
                TxContextFieldTag::IsCreate,
                TxContextFieldTag::CallDataLength,
                TxContextFieldTag::CallDataGasCost,
            ]
            .map(|field_tag| cb.tx_context(tx_id.expr(), field_tag, None));

        let call_callee_address = cb.query_cell();

        cb.condition(tx_is_create.expr(), |_cb| {
            // TODO: require call_callee_address to be
            // address(keccak(rlp([tx_caller_address, tx_nonce])))
        });
        cb.condition(not::expr(tx_is_create.expr()), |cb| {
            cb.require_equal(
                "Tx to non-zero address",
                tx_callee_address.expr(),
                call_callee_address.expr(),
            );
        });

        let tx_caller_address_is_zero = IsZeroGadget::construct(cb, tx_caller_address.expr());
        cb.require_equal(
            "CallerAddress != 0 (not a padding tx)",
            tx_caller_address_is_zero.expr(),
            false.expr(),
        );
        let [tx_gas_price, tx_value] = [TxContextFieldTag::GasPrice, TxContextFieldTag::Value]
            .map(|field_tag| cb.tx_context_as_word(tx_id.expr(), field_tag, None));
        let tx_value_is_zero = IsZeroGadget::construct(cb, tx_value.expr());

        // Add first BeginTx step constraint to have tx_id == 1
        cb.step_first(|cb| {
            cb.require_equal("tx_id is initialized to be 1", tx_id.expr(), 1.expr());
        });

        // Increase caller's nonce.
        // (tx caller's nonce always increases even tx ends with error)
        cb.account_write(
            tx_caller_address.expr(),
            AccountFieldTag::Nonce,
            tx_nonce.expr() + 1.expr(),
            tx_nonce.expr(),
            None,
        );

        // TODO: Implement EIP 1559 (currently it only supports legacy
        // transaction format)
        // Calculate transaction gas fee
        let mul_gas_fee_by_gas =
            MulWordByU64Gadget::construct(cb, tx_gas_price.clone(), tx_gas.expr());

        // TODO: Take gas cost of access list (EIP 2930) into consideration.
        // Use intrinsic gas
        /*
        let intrinsic_gas_cost = select::expr(
            tx_is_create.expr(),
            GasCost::CREATION_TX.expr(),
            GasCost::TX.expr(),
        ) + tx_call_data_gas_cost.expr();
        */
        // Check gas_left is sufficient
        let intrinsic_gas_cost = cb.query_cell();
        let gas_left = tx_gas.expr() - intrinsic_gas_cost.expr();
        let sufficient_gas_left = RangeCheckGadget::construct(cb, gas_left.clone());

        // Prepare access list of caller and callee
        cb.account_access_list_write(
            tx_id.expr(),
            tx_caller_address.expr(),
            1.expr(),
            0.expr(),
            None,
        );
        cb.account_access_list_write(
            tx_id.expr(),
            call_callee_address.expr(),
            1.expr(),
            0.expr(),
            None,
        );

        // Read code_hash of callee
        let phase2_code_hash = cb.query_cell_phase2();
        cb.account_read(
            call_callee_address.expr(),
            AccountFieldTag::CodeHash,
            phase2_code_hash.expr(),
        );

        // TODO: If value is 0, skip transfer, just like callop.
        // Transfer value from caller to callee
        let transfer_with_gas_fee = TransferWithGasFeeGadget::construct(
            cb,
            tx_caller_address.expr(),
            call_callee_address.expr(),
            tx_value.clone(),
            mul_gas_fee_by_gas.product().clone(),
            &mut reversion_info,
        );

        // TODO: Handle precompiled

<<<<<<< HEAD
        // Read code_hash of callee
        let phase2_code_hash = cb.query_cell_phase2();
        cb.account_read(
            call_callee_address.expr(),
            AccountFieldTag::CodeHash,
            phase2_code_hash.expr(),
        );

        // Handle creation transaction
        // tx_is_create = true when tx.to = none
        cb.condition(tx_is_create.expr(), |cb| {
            cb.account_write(
                call_callee_address.expr(),
                AccountFieldTag::Nonce,
                1.expr(),
                0.expr(),
                None,
            );
            for (field_tag, value) in [
                (CallContextFieldTag::Depth, 1.expr()),
                (CallContextFieldTag::CallerAddress, tx_caller_address.expr()),
                (
                    CallContextFieldTag::CalleeAddress,
                    call_callee_address.expr(),
                ),
                (CallContextFieldTag::CallDataOffset, 0.expr()),
                (
                    CallContextFieldTag::CallDataLength,
                    tx_call_data_length.expr(),
                ),
                (CallContextFieldTag::Value, tx_value.expr()),
                (CallContextFieldTag::IsStatic, 0.expr()),
                (CallContextFieldTag::LastCalleeId, 0.expr()),
                (CallContextFieldTag::LastCalleeReturnDataOffset, 0.expr()),
                (CallContextFieldTag::LastCalleeReturnDataLength, 0.expr()),
                (CallContextFieldTag::IsRoot, 1.expr()),
                (CallContextFieldTag::IsCreate, 1.expr()),
                //(CallContextFieldTag::CodeHash, phase2_code_hash.expr()),
                (
                    CallContextFieldTag::CodeHash,
                    cb.curr.state.code_hash.expr(),
                ),
            ] {
                cb.call_context_lookup(true.expr(), Some(call_id.expr()), field_tag, value);
            }

            cb.require_step_state_transition(StepStateTransition {
                rw_counter: Delta(24.expr()),
                call_id: To(call_id.expr()),
                is_root: To(true.expr()),
                is_create: To(tx_is_create.expr()),
                code_hash: To(cb.curr.state.code_hash.expr()),
                gas_left: To(gas_left.clone()),
                reversible_write_counter: To(2.expr()),
                log_id: To(0.expr()),
                ..StepStateTransition::new_context()
            });
        });

=======
>>>>>>> f30901af
        let is_empty_code_hash =
            IsEqualGadget::construct(cb, phase2_code_hash.expr(), cb.empty_hash_rlc());
        let is_zero_code_hash = IsZeroGadget::construct(cb, phase2_code_hash.expr());
        let is_empty_code = or::expr([is_empty_code_hash.expr(), is_zero_code_hash.expr()]);

        // TODO: we should use "!tx_is_create && is_empty_code && !(1 <= addr <= 9)".
        // check callop.rs
        let native_transfer = not::expr(tx_is_create.expr()) * is_empty_code.expr();
        cb.condition(
            native_transfer.expr() * not::expr(tx_value_is_zero.expr()),
            |cb| {
                cb.account_write(
                    call_callee_address.expr(),
                    AccountFieldTag::CodeHash,
                    cb.empty_hash_rlc(),
                    cb.empty_hash_rlc(),
                    None, // native transfer cannot fail
                );
            },
        );
        cb.condition(native_transfer, |cb| {
            cb.require_equal(
                "Tx to account with empty code should be persistent",
                reversion_info.is_persistent(),
                1.expr(),
            );
            cb.require_equal(
                "Go to EndTx when Tx to account with empty code",
                cb.next.execution_state_selector([ExecutionState::EndTx]),
                1.expr(),
            );

            cb.require_step_state_transition(StepStateTransition {
                // 10 reads and writes:
                //   - Write CallContext TxId
                //   - Write CallContext RwCounterEndOfReversion
                //   - Write CallContext IsPersistent
                //   - Write CallContext IsSuccess
                //   - Write Account Nonce
                //   - Write TxAccessListAccount
                //   - Write TxAccessListAccount
                //   - Write Account Balance
                //   - Write Account Balance
                //   - Read Account CodeHash
                rw_counter: Delta(10.expr() + not::expr(tx_value_is_zero.expr())),
                call_id: To(call_id.expr()),
                ..StepStateTransition::any()
            });
        });

        let normal_contract_call = not::expr(tx_is_create.expr()) * not::expr(is_empty_code.expr());

        cb.condition(normal_contract_call, |cb| {
            // Setup first call's context.
            for (field_tag, value) in [
                (CallContextFieldTag::Depth, 1.expr()),
                (CallContextFieldTag::CallerAddress, tx_caller_address.expr()),
                (
                    CallContextFieldTag::CalleeAddress,
                    call_callee_address.expr(),
                ),
                (CallContextFieldTag::CallDataOffset, 0.expr()),
                (
                    CallContextFieldTag::CallDataLength,
                    tx_call_data_length.expr(),
                ),
                (CallContextFieldTag::Value, tx_value.expr()),
                (CallContextFieldTag::IsStatic, 0.expr()),
                (CallContextFieldTag::LastCalleeId, 0.expr()),
                (CallContextFieldTag::LastCalleeReturnDataOffset, 0.expr()),
                (CallContextFieldTag::LastCalleeReturnDataLength, 0.expr()),
                (CallContextFieldTag::IsRoot, 1.expr()),
                (CallContextFieldTag::IsCreate, tx_is_create.expr()),
                (CallContextFieldTag::CodeHash, phase2_code_hash.expr()),
            ] {
                cb.call_context_lookup(true.expr(), Some(call_id.expr()), field_tag, value);
            }

            cb.require_step_state_transition(StepStateTransition {
                // 22-23 reads and writes:
                //   - Write CallContext TxId
                //   - Write CallContext RwCounterEndOfReversion
                //   - Write CallContext IsPersistent
                //   - Write CallContext IsSuccess
                //   - Write Account Nonce
                //   - Write TxAccessListAccount
                //   - Write TxAccessListAccount
                //   - Write Account Balance
                //   - Write Account Balance
                //   - Read Account CodeHash
                //   - Write CallContext Depth
                //   - Write CallContext CallerAddress
                //   - Write CallContext CalleeAddress
                //   - Write CallContext CallDataOffset
                //   - Write CallContext CallDataLength
                //   - Write CallContext Value
                //   - Write CallContext IsStatic
                //   - Write CallContext LastCalleeId
                //   - Write CallContext LastCalleeReturnDataOffset
                //   - Write CallContext LastCalleeReturnDataLength
                //   - Write CallContext IsRoot
                //   - Write CallContext IsCreate
                //   - Write CallContext CodeHash
                rw_counter: Delta(23.expr()),
                call_id: To(call_id.expr()),
                is_root: To(true.expr()),
                is_create: To(tx_is_create.expr()),
                code_hash: To(phase2_code_hash.expr()),
                gas_left: To(gas_left),
                reversible_write_counter: To(2.expr()),
                log_id: To(0.expr()),
                ..StepStateTransition::new_context()
            });
        });

        Self {
            tx_id,
            tx_nonce,
            tx_gas,
            tx_gas_price,
            mul_gas_fee_by_gas,
            tx_caller_address,
            tx_caller_address_is_zero,
            tx_callee_address,
            call_callee_address,
            tx_is_create,
            tx_value,
            tx_value_is_zero,
            tx_call_data_length,
            tx_call_data_gas_cost,
            reversion_info,
            sufficient_gas_left,
            transfer_with_gas_fee,
            phase2_code_hash,
            intrinsic_gas_cost,
            is_empty_code_hash,
            is_zero_code_hash,
        }
    }

    fn assign_exec_step(
        &self,
        region: &mut CachedRegion<'_, '_, F>,
        offset: usize,
        block: &Block<F>,
        tx: &Transaction,
        call: &Call,
        step: &ExecStep,
    ) -> Result<(), Error> {
        let gas_fee = tx.gas_price * tx.gas;
<<<<<<< HEAD
        let [caller_balance_pair, callee_balance_pair, (callee_code_hash, _)] =
            [step.rw_indices[7], step.rw_indices[8], step.rw_indices[9]]
                .map(|idx| block.rws[idx].account_value_pair());
=======
        let [caller_balance_pair, callee_balance_pair] =
            [step.rw_indices[8], step.rw_indices[9]].map(|idx| block.rws[idx].account_value_pair());
        #[allow(clippy::if_same_then_else)]
        let callee_code_hash = if tx.is_create {
            //call.code_hash
            block.rws[step.rw_indices[7]].account_value_pair().0
        } else {
            block.rws[step.rw_indices[7]].account_value_pair().0
        };
>>>>>>> f30901af

        self.tx_id
            .assign(region, offset, Value::known(F::from(tx.id as u64)))?;
        self.tx_nonce
            .assign(region, offset, Value::known(F::from(tx.nonce)))?;
        self.tx_gas
            .assign(region, offset, Value::known(F::from(tx.gas)))?;
        self.tx_gas_price
            .assign(region, offset, Some(tx.gas_price.to_le_bytes()))?;
        self.tx_value
            .assign(region, offset, Some(tx.value.to_le_bytes()))?;
        self.tx_value_is_zero
            .assign_value(region, offset, region.word_rlc(tx.value))?;
        self.mul_gas_fee_by_gas
            .assign(region, offset, tx.gas_price, tx.gas, gas_fee)?;
        let caller_address = tx
            .caller_address
            .to_scalar()
            .expect("unexpected Address -> Scalar conversion failure");
        self.tx_caller_address
            .assign(region, offset, Value::known(caller_address))?;
        self.tx_caller_address_is_zero
            .assign(region, offset, caller_address)?;
        self.tx_callee_address.assign(
            region,
            offset,
            Value::known(
                tx.callee_address
                    .to_scalar()
                    .expect("unexpected Address -> Scalar conversion failure"),
            ),
        )?;
        self.call_callee_address.assign(
            region,
            offset,
            Value::known(
                if tx.is_create {
                    get_contract_address(tx.caller_address, tx.nonce)
                } else {
                    tx.callee_address
                }
                .to_scalar()
                .expect("unexpected Address -> Scalar conversion failure"),
            ),
        )?;
        self.tx_is_create
            .assign(region, offset, Value::known(F::from(tx.is_create as u64)))?;
        self.tx_call_data_length.assign(
            region,
            offset,
            Value::known(F::from(tx.call_data_length as u64)),
        )?;
        self.tx_call_data_gas_cost.assign(
            region,
            offset,
            Value::known(F::from(tx.call_data_gas_cost)),
        )?;
        self.reversion_info.assign(
            region,
            offset,
            call.rw_counter_end_of_reversion,
            call.is_persistent,
        )?;
        self.intrinsic_gas_cost
            .assign(region, offset, Value::known(F::from(step.gas_cost)))?;
        self.sufficient_gas_left
            .assign(region, offset, F::from(tx.gas - step.gas_cost))?;
        self.transfer_with_gas_fee.assign(
            region,
            offset,
            caller_balance_pair,
            callee_balance_pair,
            tx.value,
            gas_fee,
        )?;
        self.phase2_code_hash
            .assign(region, offset, region.word_rlc(callee_code_hash))?;
        self.is_empty_code_hash.assign_value(
            region,
            offset,
            region.word_rlc(callee_code_hash),
            region.empty_hash_rlc(),
        )?;
        self.is_zero_code_hash
            .assign_value(region, offset, region.word_rlc(callee_code_hash))?;
        Ok(())
    }
}

#[cfg(test)]
mod test {
    use crate::evm_circuit::test::{rand_bytes, run_test_circuit_geth_data_default};
    use bus_mapping::evm::OpcodeId;
    use eth_types::{
        self, bytecode, evm_types::GasCost, geth_types::GethData, word, Bytecode, Word,
    };
    use halo2_proofs::halo2curves::bn256::Fr;
    use mock::{eth, gwei, TestContext, MOCK_ACCOUNTS};

    fn gas(call_data: &[u8]) -> Word {
        Word::from(
            GasCost::TX.as_u64()
                + 2 * OpcodeId::PUSH32.constant_gas_cost().as_u64()
                + call_data
                    .iter()
                    .map(|&x| if x == 0 { 4 } else { 16 })
                    .sum::<u64>(),
        )
    }

    fn code_with_return() -> Bytecode {
        bytecode! {
            PUSH1(0)
            PUSH1(0)
            RETURN
        }
    }

    fn code_with_revert() -> Bytecode {
        bytecode! {
            PUSH1(0)
            PUSH1(0)
            REVERT
        }
    }

    fn test_ok(tx: eth_types::Transaction, code: Option<Bytecode>) {
        // Get the execution steps from the external tracer
        let block: GethData = TestContext::<2, 1>::new(
            None,
            |accs| {
                accs[0].address(MOCK_ACCOUNTS[0]).balance(eth(10));
                if let Some(code) = code {
                    accs[0].code(code);
                }
                accs[1].address(MOCK_ACCOUNTS[1]).balance(eth(10));
            },
            |mut txs, _accs| {
                txs[0]
                    .to(tx.to.unwrap())
                    .from(tx.from)
                    .gas_price(tx.gas_price.unwrap())
                    .gas(tx.gas)
                    .input(tx.input)
                    .value(tx.value);
            },
            |block, _tx| block.number(0xcafeu64),
        )
        .unwrap()
        .into();

        assert_eq!(run_test_circuit_geth_data_default::<Fr>(block), Ok(()));
    }

    fn mock_tx(value: Word, gas_price: Word, calldata: Vec<u8>) -> eth_types::Transaction {
        let from = MOCK_ACCOUNTS[1];
        let to = MOCK_ACCOUNTS[0];
        eth_types::Transaction {
            from,
            to: Some(to),
            value,
            gas: gas(&calldata),
            gas_price: Some(gas_price),
            input: calldata.into(),
            ..Default::default()
        }
    }

    #[test]
    fn begin_tx_gadget_simple() {
        // Transfer 1 ether to account with empty code, successfully
        test_ok(mock_tx(eth(1), gwei(2), vec![]), None);

        // Transfer 1 ether, successfully
        test_ok(mock_tx(eth(1), gwei(2), vec![]), Some(code_with_return()));

        // Transfer 1 ether, tx reverts
        test_ok(mock_tx(eth(1), gwei(2), vec![]), Some(code_with_revert()));

        // Transfer nothing with some calldata
        test_ok(
            mock_tx(eth(0), gwei(2), vec![1, 2, 3, 4, 0, 0, 0, 0]),
            Some(code_with_return()),
        );
    }

    #[test]
    fn begin_tx_large_nonce() {
        // This test checks that the rw table assignment and evm circuit are consistent
        // in not applying an RLC to account and tx nonces.
        // https://github.com/privacy-scaling-explorations/zkevm-circuits/issues/592
        let multibyte_nonce = Word::from(700);

        let to = MOCK_ACCOUNTS[0];
        let from = MOCK_ACCOUNTS[1];

        let code = bytecode! {
            STOP
        };

        let block: GethData = TestContext::<2, 1>::new(
            None,
            |accs| {
                accs[0].address(to).balance(eth(1)).code(code);
                accs[1].address(from).balance(eth(1)).nonce(multibyte_nonce);
            },
            |mut txs, _| {
                txs[0].to(to).from(from).nonce(multibyte_nonce);
            },
            |block, _| block,
        )
        .unwrap()
        .into();

        assert_eq!(run_test_circuit_geth_data_default::<Fr>(block), Ok(()));
    }

    #[test]
    fn begin_tx_gadget_rand() {
        let random_amount = Word::from_little_endian(&rand_bytes(32)) % eth(1);
        let random_gas_price = Word::from_little_endian(&rand_bytes(32)) % gwei(2);
        // If this test fails, we want these values to appear in the CI logs.
        dbg!(random_amount, random_gas_price);

        for (value, gas_price, calldata, code) in [
            // Transfer random ether to account with empty code, successfully
            (random_amount, gwei(2), vec![], None),
            // Transfer nothing with random gas_price to account with empty code, successfully
            (eth(0), random_gas_price, vec![], None),
            // Transfer random ether, successfully
            (random_amount, gwei(2), vec![], Some(code_with_return())),
            // Transfer nothing with random gas_price, successfully
            (eth(0), random_gas_price, vec![], Some(code_with_return())),
            // Transfer random ether, tx reverts
            (random_amount, gwei(2), vec![], Some(code_with_revert())),
            // Transfer nothing with random gas_price, tx reverts
            (eth(0), random_gas_price, vec![], Some(code_with_revert())),
        ] {
            test_ok(mock_tx(value, gas_price, calldata), code);
        }
    }

    #[test]
    fn begin_tx_no_code() {
        let block: GethData = TestContext::<2, 1>::new(
            None,
            |accs| {
                accs[0].address(MOCK_ACCOUNTS[0]).balance(eth(20));
                accs[1].address(MOCK_ACCOUNTS[1]).balance(eth(10));
            },
            |mut txs, _accs| {
                txs[0]
                    .from(MOCK_ACCOUNTS[0])
                    .to(MOCK_ACCOUNTS[1])
                    .gas_price(gwei(2))
                    .gas(Word::from(0x10000))
                    .value(eth(2));
            },
            |block, _tx| block.number(0xcafeu64),
        )
        .unwrap()
        .into();

        assert_eq!(run_test_circuit_geth_data_default::<Fr>(block), Ok(()));
    }

    #[test]
    fn begin_tx_no_account() {
        let block: GethData = TestContext::<1, 1>::new(
            None,
            |accs| {
                accs[0].address(MOCK_ACCOUNTS[0]).balance(eth(20));
            },
            |mut txs, _accs| {
                txs[0]
                    .from(MOCK_ACCOUNTS[0])
                    .to(MOCK_ACCOUNTS[1])
                    .gas_price(gwei(2))
                    .gas(Word::from(0x10000))
                    .value(eth(2));
            },
            |block, _tx| block.number(0xcafeu64),
        )
        .unwrap()
        .into();

        assert_eq!(run_test_circuit_geth_data_default::<Fr>(block), Ok(()));
    }

    // Enable this test once we have support for contract deployment from
    // BeginTx.
    #[test]
    fn begin_tx_deploy() {
        let code = bytecode! {
            // [ADDRESS, STOP]
            PUSH32(word!("3000000000000000000000000000000000000000000000000000000000000000"))
            PUSH1(0)
            MSTORE

            PUSH1(2)
            PUSH1(0)
            RETURN
        };
        let block: GethData = TestContext::<1, 1>::new(
            None,
            |accs| {
                accs[0].address(MOCK_ACCOUNTS[0]).balance(eth(20));
            },
            |mut txs, _accs| {
                txs[0]
                    .from(MOCK_ACCOUNTS[0])
                    .gas_price(gwei(2))
                    .gas(Word::from(0x10000))
                    .value(eth(2))
                    .input(code.into());
            },
            |block, _tx| block.number(0xcafeu64),
        )
        .unwrap()
        .into();

        assert_eq!(run_test_circuit_geth_data_default::<Fr>(block), Ok(()));
    }
}<|MERGE_RESOLUTION|>--- conflicted
+++ resolved
@@ -45,14 +45,11 @@
     transfer_with_gas_fee: TransferWithGasFeeGadget<F>,
     phase2_code_hash: Cell<F>,
     is_empty_code_hash: IsEqualGadget<F>,
-<<<<<<< HEAD
     // TODO: use to check call_callee_address with keccak(rlp(account, nonce))
     // keccak_input: Cell<F>,
     // keccak_input_length: Cell<F>,
     // keccak_output: Word<F>,
-=======
     is_zero_code_hash: IsZeroGadget<F>,
->>>>>>> f30901af
 }
 
 impl<F: Field> ExecutionGadget<F> for BeginTxGadget<F> {
@@ -187,7 +184,6 @@
 
         // TODO: Handle precompiled
 
-<<<<<<< HEAD
         // Read code_hash of callee
         let phase2_code_hash = cb.query_cell_phase2();
         cb.account_read(
@@ -247,8 +243,6 @@
             });
         });
 
-=======
->>>>>>> f30901af
         let is_empty_code_hash =
             IsEqualGadget::construct(cb, phase2_code_hash.expr(), cb.empty_hash_rlc());
         let is_zero_code_hash = IsZeroGadget::construct(cb, phase2_code_hash.expr());
@@ -399,11 +393,7 @@
         step: &ExecStep,
     ) -> Result<(), Error> {
         let gas_fee = tx.gas_price * tx.gas;
-<<<<<<< HEAD
-        let [caller_balance_pair, callee_balance_pair, (callee_code_hash, _)] =
-            [step.rw_indices[7], step.rw_indices[8], step.rw_indices[9]]
-                .map(|idx| block.rws[idx].account_value_pair());
-=======
+
         let [caller_balance_pair, callee_balance_pair] =
             [step.rw_indices[8], step.rw_indices[9]].map(|idx| block.rws[idx].account_value_pair());
         #[allow(clippy::if_same_then_else)]
@@ -413,7 +403,6 @@
         } else {
             block.rws[step.rw_indices[7]].account_value_pair().0
         };
->>>>>>> f30901af
 
         self.tx_id
             .assign(region, offset, Value::known(F::from(tx.id as u64)))?;
